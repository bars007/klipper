# Code for handling printer nozzle extruders
#
# Copyright (C) 2016-2019  Kevin O'Connor <kevin@koconnor.net>
#
# This file may be distributed under the terms of the GNU GPLv3 license.
import math, logging
import stepper, homing, chelper

class PrinterExtruder:
    def __init__(self, config, extruder_num):
        self.printer = config.get_printer()
        self.name = config.get_name()
        shared_heater = config.get('shared_heater', None)
        pheaters = self.printer.load_object(config, 'heaters')
        gcode_id = 'T%d' % (extruder_num,)
        if shared_heater is None:
            self.heater = pheaters.setup_heater(config, gcode_id)
        else:
            self.heater = pheaters.lookup_heater(shared_heater)
        self.stepper = stepper.PrinterStepper(config)
        self.nozzle_diameter = config.getfloat('nozzle_diameter', above=0.)
        filament_diameter = config.getfloat(
            'filament_diameter', minval=self.nozzle_diameter)
        self.filament_area = math.pi * (filament_diameter * .5)**2
        def_max_cross_section = 4. * self.nozzle_diameter**2
        def_max_extrude_ratio = def_max_cross_section / self.filament_area
        max_cross_section = config.getfloat(
            'max_extrude_cross_section', def_max_cross_section, above=0.)
        self.max_extrude_ratio = max_cross_section / self.filament_area
        logging.info("Extruder max_extrude_ratio=%.6f", self.max_extrude_ratio)
        toolhead = self.printer.lookup_object('toolhead')
        max_velocity, max_accel = toolhead.get_max_velocity()
        self.max_e_velocity = config.getfloat(
            'max_extrude_only_velocity', max_velocity * def_max_extrude_ratio
            , above=0.)
        self.max_e_accel = config.getfloat(
            'max_extrude_only_accel', max_accel * def_max_extrude_ratio
            , above=0.)
        self.stepper.set_max_jerk(9999999.9, 9999999.9)
        self.max_e_dist = config.getfloat(
            'max_extrude_only_distance', 50., minval=0.)
        self.instant_corner_v = config.getfloat(
            'instantaneous_corner_velocity', 1., minval=0.)
        self.pressure_advance = self.pressure_advance_smooth_time = 0.
        pressure_advance = config.getfloat('pressure_advance', 0., minval=0.)
        smooth_time = config.getfloat('pressure_advance_smooth_time',
                                      0.040, above=0., maxval=.200)
        # Setup iterative solver
        ffi_main, ffi_lib = chelper.get_ffi()
        self.trapq = ffi_main.gc(ffi_lib.trapq_alloc(), ffi_lib.trapq_free)
        self.trapq_free_moves = ffi_lib.trapq_free_moves
        self.extruder_add_move = ffi_lib.extruder_add_move
        self.sk_extruder = ffi_main.gc(ffi_lib.extruder_stepper_alloc(),
                                       ffi_lib.free)
        self.stepper.set_stepper_kinematics(self.sk_extruder)
        self.stepper.set_trapq(self.trapq)
        toolhead.register_step_generator(self.stepper.generate_steps)
        self.extruder_set_smooth_time = ffi_lib.extruder_set_smooth_time
        self._set_pressure_advance(pressure_advance, smooth_time)
        # Register commands
        gcode = self.printer.lookup_object('gcode')
        if self.name == 'extruder':
            toolhead.set_extruder(self, 0.)
            gcode.register_command("M104", self.cmd_M104)
            gcode.register_command("M109", self.cmd_M109)
            gcode.register_mux_command("SET_PRESSURE_ADVANCE", "EXTRUDER", None,
                                       self.cmd_default_SET_PRESSURE_ADVANCE,
                                       desc=self.cmd_SET_PRESSURE_ADVANCE_help)
        gcode.register_mux_command("SET_PRESSURE_ADVANCE", "EXTRUDER",
                                   self.name, self.cmd_SET_PRESSURE_ADVANCE,
                                   desc=self.cmd_SET_PRESSURE_ADVANCE_help)
        gcode.register_mux_command("ACTIVATE_EXTRUDER", "EXTRUDER",
                                   self.name, self.cmd_ACTIVATE_EXTRUDER,
                                   desc=self.cmd_ACTIVATE_EXTRUDER_help)
        gcode.register_mux_command("SET_EXTRUDER_STEP_DISTANCE", "EXTRUDER",
                                   self.name, self.cmd_SET_E_STEP_DISTANCE,
                                   desc=self.cmd_SET_E_STEP_DISTANCE_help)
    def update_move_time(self, flush_time):
        self.trapq_free_moves(self.trapq, flush_time)
    def _set_pressure_advance(self, pressure_advance, smooth_time):
        old_smooth_time = self.pressure_advance_smooth_time
        if not self.pressure_advance:
            old_smooth_time = 0.
        new_smooth_time = smooth_time
        if not pressure_advance:
            new_smooth_time = 0.
        toolhead = self.printer.lookup_object("toolhead")
        toolhead.note_step_generation_scan_time(new_smooth_time * .5,
                                                old_delay=old_smooth_time * .5)
        self.extruder_set_smooth_time(self.sk_extruder, new_smooth_time)
        self.pressure_advance = pressure_advance
        self.pressure_advance_smooth_time = smooth_time
    def get_status(self, eventtime):
        return dict(self.heater.get_status(eventtime),
                    pressure_advance=self.pressure_advance,
                    smooth_time=self.pressure_advance_smooth_time)
    def get_name(self):
        return self.name
    def get_heater(self):
        return self.heater
    def get_trapq(self):
        return self.trapq
    def stats(self, eventtime):
        return self.heater.stats(eventtime)
    def check_move(self, move):
        axis_r = move.axes_r[3]
        if not self.heater.can_extrude:
            raise homing.EndstopError(
                "Extrude below minimum temp\n"
                "See the 'min_extrude_temp' config option for details")
        if (not move.axes_d[0] and not move.axes_d[1]) or axis_r < 0.:
            # Extrude only move (or retraction move) - limit accel and velocity
            if abs(move.axes_d[3]) > self.max_e_dist:
                raise homing.EndstopError(
                    "Extrude only move too long (%.3fmm vs %.3fmm)\n"
                    "See the 'max_extrude_only_distance' config"
                    " option for details" % (move.axes_d[3], self.max_e_dist))
            inv_extrude_r = 1. / abs(axis_r)
            move.limit_speed(self.max_e_velocity * inv_extrude_r,
                             self.max_e_accel * inv_extrude_r)
        elif axis_r > self.max_extrude_ratio:
            if move.axes_d[3] <= self.nozzle_diameter * self.max_extrude_ratio:
                # Permit extrusion if amount extruded is tiny
                return
            area = axis_r * self.filament_area
            logging.debug("Overextrude: %s vs %s (area=%.3f dist=%.3f)",
                          axis_r, self.max_extrude_ratio, area, move.move_d)
            raise homing.EndstopError(
                "Move exceeds maximum extrusion (%.3fmm^2 vs %.3fmm^2)\n"
                "See the 'max_extrude_cross_section' config option for details"
                % (area, self.max_extrude_ratio * self.filament_area))
    def calc_junction(self, prev_move, move):
        diff_r = move.axes_r[3] - prev_move.axes_r[3]
        if diff_r:
            return (self.instant_corner_v / abs(diff_r))**2
        return move.max_cruise_v2
    def move(self, print_time, move, ctrap_accel_decel):
        axis_r = move.axes_r[3]
        pressure_advance = 0.
        if axis_r > 0. and (move.axes_d[0] or move.axes_d[1]):
            pressure_advance = self.pressure_advance
<<<<<<< HEAD
        self.extruder_add_move(self.trapq, print_time, move.start_pos[3],
                               axis_r, pressure_advance, ctrap_accel_decel)
    def cmd_M104(self, params, wait=False):
=======
        # Queue movement (x is extruder movement, y is pressure advance)
        self.trapq_append(self.trapq, print_time,
                          move.accel_t, move.cruise_t, move.decel_t,
                          move.start_pos[3], 0., 0.,
                          1., pressure_advance, 0.,
                          start_v, cruise_v, accel)
    def cmd_M104(self, gcmd, wait=False):
>>>>>>> 492cd3d9
        # Set Extruder Temperature
        temp = gcmd.get_float('S', 0.)
        index = gcmd.get_int('T', None, minval=0)
        if index is not None:
            section = 'extruder'
            if index:
                section = 'extruder%d' % (index,)
            extruder = self.printer.lookup_object(section, None)
            if extruder is None:
                if temp <= 0.:
                    return
                raise gcmd.error("Extruder not configured")
        else:
            extruder = self.printer.lookup_object('toolhead').get_extruder()
        heater = extruder.get_heater()
        heater.set_temp(temp)
        if wait and temp:
            self.printer.lookup_object('heaters').wait_for_temperature(heater)
    def cmd_M109(self, gcmd):
        # Set Extruder Temperature and Wait
        self.cmd_M104(gcmd, wait=True)
    cmd_SET_PRESSURE_ADVANCE_help = "Set pressure advance parameters"
    def cmd_default_SET_PRESSURE_ADVANCE(self, gcmd):
        extruder = self.printer.lookup_object('toolhead').get_extruder()
        extruder.cmd_SET_PRESSURE_ADVANCE(gcmd)
    def cmd_SET_PRESSURE_ADVANCE(self, gcmd):
        pressure_advance = gcmd.get_float('ADVANCE', self.pressure_advance,
                                          minval=0.)
        smooth_time = gcmd.get_float('SMOOTH_TIME',
                                     self.pressure_advance_smooth_time,
                                     minval=0., maxval=.200)
        self._set_pressure_advance(pressure_advance, smooth_time)
        msg = ("pressure_advance: %.6f\n"
               "pressure_advance_smooth_time: %.6f"
               % (pressure_advance, smooth_time))
        self.printer.set_rollover_info(self.name, "%s: %s" % (self.name, msg))
        gcmd.respond_info(msg, log=False)
    cmd_SET_E_STEP_DISTANCE_help = "Set extruder step distance"
    def cmd_SET_E_STEP_DISTANCE(self, gcmd):
        toolhead = self.printer.lookup_object('toolhead')
        dist = gcmd.get_float('DISTANCE', None, above=0.)
        if dist is None:
            step_dist = self.stepper.get_step_dist()
            gcmd.respond_info("Extruder '%s' step distance is %0.6f"
                              % (self.name, step_dist))
            return
        toolhead.flush_step_generation()
        self.stepper.set_step_dist(dist)
        gcmd.respond_info("Extruder '%s' step distance set to %0.6f"
                          % (self.name, dist))
    cmd_ACTIVATE_EXTRUDER_help = "Change the active extruder"
    def cmd_ACTIVATE_EXTRUDER(self, gcmd):
        toolhead = self.printer.lookup_object('toolhead')
        if toolhead.get_extruder() is self:
            gcmd.respond_info("Extruder %s already active" % (self.name,))
            return
        gcmd.respond_info("Activating extruder %s" % (self.name,))
        toolhead.flush_step_generation()
        toolhead.set_extruder(self, self.stepper.get_commanded_position())
        self.printer.send_event("extruder:activate_extruder")

# Dummy extruder class used when a printer has no extruder at all
class DummyExtruder:
    def update_move_time(self, flush_time):
        pass
    def check_move(self, move):
        raise homing.EndstopMoveError(
            move.end_pos, "Extrude when no extruder present")
    def calc_junction(self, prev_move, move):
        return move.max_cruise_v2
    def get_name(self):
        return ""
    def get_heater(self):
        raise homing.CommandError("Extruder not configured")

def add_printer_objects(config):
    printer = config.get_printer()
    for i in range(99):
        section = 'extruder'
        if i:
            section = 'extruder%d' % (i,)
        if not config.has_section(section):
            break
        pe = PrinterExtruder(config.getsection(section), i)
        printer.add_object(section, pe)<|MERGE_RESOLUTION|>--- conflicted
+++ resolved
@@ -139,19 +139,9 @@
         pressure_advance = 0.
         if axis_r > 0. and (move.axes_d[0] or move.axes_d[1]):
             pressure_advance = self.pressure_advance
-<<<<<<< HEAD
         self.extruder_add_move(self.trapq, print_time, move.start_pos[3],
                                axis_r, pressure_advance, ctrap_accel_decel)
-    def cmd_M104(self, params, wait=False):
-=======
-        # Queue movement (x is extruder movement, y is pressure advance)
-        self.trapq_append(self.trapq, print_time,
-                          move.accel_t, move.cruise_t, move.decel_t,
-                          move.start_pos[3], 0., 0.,
-                          1., pressure_advance, 0.,
-                          start_v, cruise_v, accel)
     def cmd_M104(self, gcmd, wait=False):
->>>>>>> 492cd3d9
         # Set Extruder Temperature
         temp = gcmd.get_float('S', 0.)
         index = gcmd.get_int('T', None, minval=0)
