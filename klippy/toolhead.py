# Code for coordinating events on the printer toolhead
#
# Copyright (C) 2016-2019  Kevin O'Connor <kevin@koconnor.net>
#
# This file may be distributed under the terms of the GNU GPLv3 license.
import math, logging, importlib
import mcu, homing, chelper, kinematics.extruder

# Common suffixes: _d is distance (in mm), _v is velocity (in
#   mm/second), _v2 is velocity squared (mm^2/s^2), _t is time (in
#   seconds), _r is ratio (scalar between 0.0 and 1.0)

class error(Exception):
    pass

# Class to track each move request
class Move:
    def __init__(self, toolhead, start_pos, end_pos, speed):
        self.toolhead = toolhead
        self.start_pos = tuple(start_pos)
        self.end_pos = tuple(end_pos)
        self.velocity = velocity = min(speed, toolhead.max_velocity)
        self.accel_order = toolhead.accel_order
        self.accel = toolhead.max_accel
        self.accel_to_decel = toolhead.max_accel_to_decel
        self.jerk = toolhead.max_jerk
        self.min_jerk_limit_time = toolhead.min_jerk_limit_time
        self.accel_compensation = toolhead.accel_compensation
        self.is_kinematic_move = True
        self.axes_d = axes_d = [end_pos[i] - start_pos[i] for i in (0, 1, 2, 3)]
        self.move_d = move_d = math.sqrt(sum([d*d for d in axes_d[:3]]))
        if move_d < .000000001:
            # Extrude only move
            self.end_pos = (start_pos[0], start_pos[1], start_pos[2],
                            end_pos[3])
            axes_d[0] = axes_d[1] = axes_d[2] = 0.
            self.move_d = move_d = abs(axes_d[3])
            inv_move_d = 0.
            if move_d:
                inv_move_d = 1. / move_d
            self.accel = self.accel_to_decel = self.jerk = 99999999.9
            velocity = speed
            self.is_kinematic_move = False
        else:
            inv_move_d = 1. / move_d
        self.axes_r = [d * inv_move_d for d in axes_d]
        self.min_move_t = move_d / velocity
        # Junction speeds are tracked in velocity squared.
        self.max_cruise_v2 = velocity**2
        self.junction_max_v2 = 0.
    def limit_speed(self, speed, accel, jerk=None):
        speed2 = speed**2
        if speed2 < self.max_cruise_v2:
            self.velocity = speed
            self.max_cruise_v2 = speed2
            self.min_move_t = self.move_d / speed
        self.accel = min(self.accel, accel)
        if jerk and jerk < self.jerk:
            self.jerk = jerk
    def calc_junction(self, prev_move):
        if not self.is_kinematic_move or not prev_move.is_kinematic_move:
            return
        # Allow extruder to calculate its maximum junction
        extruder_v2 = self.toolhead.extruder.calc_junction(prev_move, self)
        # Find max velocity using "approximated centripetal velocity"
        axes_r = self.axes_r
        prev_axes_r = prev_move.axes_r
        junction_cos_theta = -(axes_r[0] * prev_axes_r[0]
                               + axes_r[1] * prev_axes_r[1]
                               + axes_r[2] * prev_axes_r[2])
        if junction_cos_theta > 0.999999:
            return
        junction_cos_theta = max(junction_cos_theta, -0.999999)
        sin_theta_d2 = math.sqrt(0.5*(1.0-junction_cos_theta))
        R = (self.toolhead.junction_deviation * sin_theta_d2
             / (1. - sin_theta_d2))
        tan_theta_d2 = sin_theta_d2 / math.sqrt(0.5*(1.0+junction_cos_theta))
        move_centripetal_v2 = .5 * self.move_d * tan_theta_d2 * self.accel
        prev_move_centripetal_v2 = (.5 * prev_move.move_d * tan_theta_d2
                                    * prev_move.accel)
        self.junction_max_v2 = min(
            R * self.accel, R * prev_move.accel,
            move_centripetal_v2, prev_move_centripetal_v2,
            extruder_v2, self.max_cruise_v2, prev_move.max_cruise_v2)

LOOKAHEAD_FLUSH_TIME = 0.250

# Class to track a list of pending move requests and to facilitate
# "look-ahead" across moves to reduce acceleration between moves.
class MoveQueue:
    def __init__(self, toolhead):
        self.toolhead = toolhead
        self.queue = []
        self.junction_flush = LOOKAHEAD_FLUSH_TIME
        ffi_lib = toolhead.ffi_lib
        self.cqueue = toolhead.ffi_main.gc(ffi_lib.moveq_alloc(), ffi_lib.free)
        self.moveq_add = ffi_lib.moveq_add
        self.moveq_plan = ffi_lib.moveq_plan
        self.moveq_getmove = ffi_lib.moveq_getmove
        self.moveq_reset = ffi_lib.moveq_reset
    def reset(self):
        del self.queue[:]
<<<<<<< HEAD
        self.moveq_reset(self.cqueue)
=======
>>>>>>> d0c28f50
        self.junction_flush = LOOKAHEAD_FLUSH_TIME
    def set_flush_time(self, flush_time):
        self.junction_flush = flush_time
    def flush(self, lazy=False):
        self.junction_flush = LOOKAHEAD_FLUSH_TIME
        queue = self.queue
<<<<<<< HEAD
        move_count = self.moveq_plan(self.cqueue, lazy)
        if move_count < 0:
            raise error('Internal error in moveq_plan')
=======
        flush_count = len(queue)
        # Traverse queue from last to first move and determine maximum
        # junction speed assuming the robot comes to a complete stop
        # after the last move.
        delayed = []
        next_end_v2 = next_smoothed_v2 = peak_cruise_v2 = 0.
        for i in range(flush_count-1, -1, -1):
            move = queue[i]
            reachable_start_v2 = next_end_v2 + move.delta_v2
            start_v2 = min(move.max_start_v2, reachable_start_v2)
            reachable_smoothed_v2 = next_smoothed_v2 + move.smooth_delta_v2
            smoothed_v2 = min(move.max_smoothed_v2, reachable_smoothed_v2)
            if smoothed_v2 < reachable_smoothed_v2:
                # It's possible for this move to accelerate
                if (smoothed_v2 + move.smooth_delta_v2 > next_smoothed_v2
                    or delayed):
                    # This move can decelerate or this is a full accel
                    # move after a full decel move
                    if update_flush_count and peak_cruise_v2:
                        flush_count = i
                        update_flush_count = False
                    peak_cruise_v2 = min(move.max_cruise_v2, (
                        smoothed_v2 + reachable_smoothed_v2) * .5)
                    if delayed:
                        # Propagate peak_cruise_v2 to any delayed moves
                        if not update_flush_count and i < flush_count:
                            mc_v2 = peak_cruise_v2
                            for m, ms_v2, me_v2 in reversed(delayed):
                                mc_v2 = min(mc_v2, ms_v2)
                                m.set_junction(min(ms_v2, mc_v2), mc_v2
                                               , min(me_v2, mc_v2))
                        del delayed[:]
                if not update_flush_count and i < flush_count:
                    cruise_v2 = min((start_v2 + reachable_start_v2) * .5
                                    , move.max_cruise_v2, peak_cruise_v2)
                    move.set_junction(min(start_v2, cruise_v2), cruise_v2
                                      , min(next_end_v2, cruise_v2))
            else:
                # Delay calculating this move until peak_cruise_v2 is known
                delayed.append((move, start_v2, next_end_v2))
            next_end_v2 = start_v2
            next_smoothed_v2 = smoothed_v2
        if update_flush_count:
            return
>>>>>>> d0c28f50
        # Generate step times for all moves ready to be flushed
        self.toolhead._process_moves(queue[:flush_count])
        # Remove processed moves from the queue
<<<<<<< HEAD
        del queue[:move_count]
    def get_next_accel_decel(self, ctrap_accel_decel):
        total_move_t = self.moveq_getmove(self.cqueue, ctrap_accel_decel)
        if total_move_t < 0:
            raise error('Internal error in moveq_getmove')
        return total_move_t
=======
        del queue[:flush_count]
>>>>>>> d0c28f50
    def add_move(self, move):
        if self.queue:
            move.calc_junction(self.queue[-1])
        self.queue.append(move)
        ret = self.moveq_add(self.cqueue, move.move_d,
                move.junction_max_v2, move.velocity,
                move.accel_order, move.accel, move.accel_to_decel,
                move.jerk, move.min_jerk_limit_time, move.accel_compensation)
        if ret:
            raise error('Internal error in moveq_add')
        self.junction_flush -= move.min_move_t
        if self.junction_flush <= 0.:
            # Enough moves have been queued to reach the target flush time.
            self.flush(lazy=True)

STALL_TIME = 0.100
MOVE_BATCH_TIME = 0.500

DRIP_SEGMENT_TIME = 0.050
DRIP_TIME = 0.100
class DripModeEndSignal(Exception):
    pass

RINGING_REDUCTION_FACTOR = 10.
MAX_ACCEL_COMPENSATION = 0.005

# Main code to track events (and their timing) on the printer toolhead
class ToolHead:
    def __init__(self, config):
        self.printer = config.get_printer()
        self.reactor = self.printer.get_reactor()
        self.all_mcus = [
            m for n, m in self.printer.lookup_objects(module='mcu')]
        self.mcu = self.all_mcus[0]
        ffi_main, ffi_lib = self.ffi_main, self.ffi_lib = chelper.get_ffi()
        self.move_queue = MoveQueue(self)
        self.commanded_pos = [0., 0., 0., 0.]
        self.printer.register_event_handler("gcode:request_restart",
                                            self._handle_request_restart)
        self.printer.register_event_handler("klippy:shutdown",
                                            self._handle_shutdown)
        # Velocity and acceleration control
        self.max_velocity = config.getfloat('max_velocity', above=0.)
        self.max_accel = config.getfloat('max_accel', above=0.)
        self.min_jerk_limit_time = config.getfloat(
                'min_jerk_limit_time', 0., minval=0.)
        if self.min_jerk_limit_time:
            max_jerk_default = self.max_accel * 6 / (
                    self.min_jerk_limit_time * RINGING_REDUCTION_FACTOR)
        else:
            max_jerk_default = self.max_accel * 30.0
        self.max_jerk = config.getfloat('max_jerk', max_jerk_default, above=0.)
        self.requested_accel_to_decel = config.getfloat(
            'max_accel_to_decel', self.max_accel * 0.5, above=0.)
        self.max_accel_to_decel = self.requested_accel_to_decel
        self.square_corner_velocity = config.getfloat(
            'square_corner_velocity', 5., minval=0.)
        self.config_max_velocity = self.max_velocity
        self.config_max_accel = self.max_accel
        self.config_square_corner_velocity = self.square_corner_velocity
        self.junction_deviation = 0.
        self.accel_compensation = config.getfloat(
            'accel_compensation', 0., minval=0., maxval=MAX_ACCEL_COMPENSATION)
        self._calc_junction_deviation()
        # Print time tracking
        self.buffer_time_low = config.getfloat(
            'buffer_time_low', 1.000, above=0.)
        self.buffer_time_high = config.getfloat(
            'buffer_time_high', 2.000, above=self.buffer_time_low)
        self.buffer_time_start = config.getfloat(
            'buffer_time_start', 0.250, above=0.)
        self.move_flush_time = config.getfloat(
            'move_flush_time', 0.050, above=0.)
        self.print_time = 0.
        self.special_queuing_state = "Flushed"
        self.need_check_stall = -1.
        self.flush_timer = self.reactor.register_timer(self._flush_handler)
        self.move_queue.set_flush_time(self.buffer_time_high)
        self.last_print_start_time = 0.
        self.idle_flush_print_time = 0.
        self.print_stall = 0
        self.drip_completion = None
        # XXX - flush window
        self.full_flush_delay = 0.
        self.full_flush_times = []
        self.last_full_flush_time = 0.
        # Setup iterative solver
        self.ctrap_accel_decel = ffi_main.gc(
                ffi_lib.accel_decel_alloc(), ffi_lib.free)
        self.trapq = ffi_main.gc(ffi_lib.trapq_alloc(), ffi_lib.trapq_free)
        self.trapq_append = ffi_lib.trapq_append
        self.trapq_free_moves = ffi_lib.trapq_free_moves
        self.move_handlers = []
        self.accel_order = config.getchoice(
            'acceleration_order', { "2": 2, "4": 4, "6": 6 }, "2")
        # Create kinematics class
        self.extruder = kinematics.extruder.DummyExtruder()
        kin_name = config.get('kinematics')
        try:
            mod = importlib.import_module('kinematics.' + kin_name)
            self.kin = mod.load_kinematics(self, config)
        except config.error as e:
            raise
        except self.printer.lookup_object('pins').error as e:
            raise
        except:
            msg = "Error loading kinematics '%s'" % (kin_name,)
            logging.exception(msg)
            raise config.error(msg)
        # SET_VELOCITY_LIMIT command
        gcode = self.printer.lookup_object('gcode')
        gcode.register_command('SET_VELOCITY_LIMIT',
                               self.cmd_SET_VELOCITY_LIMIT,
                               desc=self.cmd_SET_VELOCITY_LIMIT_help)
        gcode.register_command('M204', self.cmd_M204)
        # Load some default modules
        self.printer.try_load_module(config, "idle_timeout")
        self.printer.try_load_module(config, "statistics")
        self.printer.try_load_module(config, "manual_probe")
        self.printer.try_load_module(config, "tuning_tower")
    # Print time tracking
    def _update_move_time(self, next_print_time, lazy=True):
        batch_time = MOVE_BATCH_TIME
        mh_flush_delay = mcu_flush_delay = 0.
        if lazy:
            mh_flush_delay = self.full_flush_delay
            mcu_flush_delay = self.move_flush_time
        while 1:
            self.print_time = min(self.print_time + batch_time, next_print_time)
            flush_time = self.print_time - mh_flush_delay
            for mh in self.move_handlers:
                mh(flush_time)
            self.trapq_free_moves(self.trapq, flush_time - mh_flush_delay)
            self.extruder.update_move_time(flush_time - mh_flush_delay)
            flush_time -= mcu_flush_delay
            for m in self.all_mcus:
                m.flush_moves(flush_time)
            if self.print_time >= next_print_time:
                break
    def _calc_print_time(self):
        curtime = self.reactor.monotonic()
        est_print_time = self.mcu.estimated_print_time(curtime)
        min_print_time = est_print_time + self.buffer_time_start
        min_print_time = max(min_print_time, self.last_full_flush_time)
        min_print_time += self.full_flush_delay
        if min_print_time > self.print_time:
            self.print_time = self.last_print_start_time = min_print_time
            self.printer.send_event("toolhead:sync_print_time",
                                    curtime, est_print_time, self.print_time)
    def _process_moves(self, moves):
        # Resync print_time if necessary
        if self.special_queuing_state:
            if self.special_queuing_state != "Drip":
                # Transition from "Flushed"/"Priming" state to main state
                self.special_queuing_state = ""
                self.need_check_stall = -1.
                self.reactor.update_timer(self.flush_timer, self.reactor.NOW)
            self._calc_print_time()
        # Queue moves into trapezoid motion queue (trapq)
        next_move_time = self.print_time
        for move in moves:
            total_move_t = self.move_queue.get_next_accel_decel(
                    self.ctrap_accel_decel)
            if move.is_kinematic_move:
                self.trapq_append(
                    self.trapq, next_move_time,
                    move.start_pos[0], move.start_pos[1], move.start_pos[2],
                    move.axes_r[0], move.axes_r[1], move.axes_r[2],
                    self.ctrap_accel_decel)
            if move.axes_d[3]:
                # NB: acceleration compensation reduces duration of moves in
                # the beginning of acceleration move group, and increases it in
                # case of deceleration. As a result, extruder moves can be out
                # of sync with kinematic moves because the extruder kinematics
                # does not follow acceleration compensation, which extruder
                # takes care of by adjusting next_move_time accordingly.
                self.extruder.move(next_move_time, move, self.ctrap_accel_decel)
            next_move_time += total_move_t
        # Generate steps for moves
        if self.special_queuing_state == "Drip":
            self._update_drip_move_time(next_move_time)
        else:
            # Since acceleration/deceleration groups of moves are commited
            # together, extruder and kinematic move times should be in sync
            # once the whole group of moves is processed.
            self._update_move_time(next_move_time)
    def _full_flush(self):
        # Transition from "Flushed"/"Priming"/main state to "Flushed" state
        self.move_queue.flush()
        self.special_queuing_state = "Flushed"
        self.need_check_stall = -1.
        self.reactor.update_timer(self.flush_timer, self.reactor.NEVER)
        self.move_queue.set_flush_time(self.buffer_time_high)
        self.idle_flush_print_time = 0.
        if self.last_full_flush_time < self.print_time:
            self.last_full_flush_time = self.print_time + self.full_flush_delay
        self._update_move_time(self.last_full_flush_time, lazy=False)
    def _flush_lookahead(self):
        if self.special_queuing_state:
            return self._full_flush()
        self.move_queue.flush()
    def get_last_move_time(self):
        self._flush_lookahead()
        if self.special_queuing_state:
            self._calc_print_time()
        return self.print_time
    def _check_stall(self):
        eventtime = self.reactor.monotonic()
        if self.special_queuing_state:
            if self.idle_flush_print_time:
                # Was in "Flushed" state and got there from idle input
                est_print_time = self.mcu.estimated_print_time(eventtime)
                if est_print_time < self.idle_flush_print_time:
                    self.print_stall += 1
                self.idle_flush_print_time = 0.
            # Transition from "Flushed"/"Priming" state to "Priming" state
            self.special_queuing_state = "Priming"
            self.need_check_stall = -1.
            self.reactor.update_timer(self.flush_timer, eventtime + 0.100)
        # Check if there are lots of queued moves and stall if so
        while 1:
            est_print_time = self.mcu.estimated_print_time(eventtime)
            buffer_time = self.print_time - est_print_time
            stall_time = buffer_time - self.buffer_time_high
            if stall_time <= 0.:
                break
            if self.mcu.is_fileoutput():
                self.need_check_stall = self.reactor.NEVER
                return
            eventtime = self.reactor.pause(eventtime + min(1., stall_time))
        if not self.special_queuing_state:
            # In main state - defer stall checking until needed
            self.need_check_stall = (est_print_time + self.buffer_time_high
                                     + 0.100)
    def _flush_handler(self, eventtime):
        try:
            print_time = self.print_time
            buffer_time = print_time - self.mcu.estimated_print_time(eventtime)
            if buffer_time > self.buffer_time_low:
                # Running normally - reschedule check
                return eventtime + buffer_time - self.buffer_time_low
            # Under ran low buffer mark - flush lookahead queue
            self._full_flush()
            if print_time != self.print_time:
                self.idle_flush_print_time = self.print_time
        except:
            logging.exception("Exception in flush_handler")
            self.printer.invoke_shutdown("Exception in flush_handler")
        return self.reactor.NEVER
    # Movement commands
    def get_position(self):
        return list(self.commanded_pos)
    def set_position(self, newpos, homing_axes=()):
        self._full_flush()
        self.commanded_pos[:] = newpos
        self.kin.set_position(newpos, homing_axes)
    def move(self, newpos, speed):
        move = Move(self, self.commanded_pos, newpos, speed)
        if not move.move_d:
            return
        if move.is_kinematic_move:
            self.kin.check_move(move)
        if move.axes_d[3]:
            self.extruder.check_move(move)
        self.commanded_pos[:] = move.end_pos
        self.move_queue.add_move(move)
        if self.print_time > self.need_check_stall:
            self._check_stall()
    def dwell(self, delay):
        next_print_time = self.get_last_move_time() + max(0., delay)
        self._update_move_time(next_print_time)
        self._check_stall()
    def motor_off(self):
        self.dwell(STALL_TIME)
        last_move_time = self.get_last_move_time()
        self.kin.motor_off(last_move_time)
        for ext in kinematics.extruder.get_printer_extruders(self.printer):
            ext.motor_off(last_move_time)
        self.printer.send_event("toolhead:motor_off", last_move_time)
        self.dwell(STALL_TIME)
        logging.debug('; Max time of %f', last_move_time)
    def wait_moves(self):
        self._flush_lookahead()
        if self.mcu.is_fileoutput():
            return
        eventtime = self.reactor.monotonic()
        while (not self.special_queuing_state
               or self.print_time >= self.mcu.estimated_print_time(eventtime)):
            eventtime = self.reactor.pause(eventtime + 0.100)
    def set_extruder(self, extruder):
        last_move_time = self.get_last_move_time()
        self.extruder.set_active(last_move_time, False)
        extrude_pos = extruder.set_active(last_move_time, True)
        self.extruder = extruder
        self.commanded_pos[3] = extrude_pos
    def get_extruder(self):
        return self.extruder
    # Homing "drip move" handling
    def _update_drip_move_time(self, next_print_time):
        flush_delay = DRIP_TIME + self.move_flush_time + self.full_flush_delay
        while self.print_time < next_print_time:
            if self.drip_completion.test():
                raise DripModeEndSignal()
            curtime = self.reactor.monotonic()
            est_print_time = self.mcu.estimated_print_time(curtime)
            wait_time = self.print_time - est_print_time - flush_delay
            if wait_time > 0. and not self.mcu.is_fileoutput():
                # Pause before sending more steps
                self.drip_completion.wait(curtime + wait_time)
                continue
            npt = min(self.print_time + DRIP_SEGMENT_TIME, next_print_time)
            self._update_move_time(npt)
    def drip_move(self, newpos, speed):
        # Transition to "Flushed" state and then to "Drip" state
        self._full_flush()
        self.special_queuing_state = "Drip"
        self.need_check_stall = self.reactor.NEVER
        self.reactor.update_timer(self.flush_timer, self.reactor.NEVER)
        self.drip_completion = self.reactor.completion()
        # Submit move
        try:
            self.move(newpos, speed)
        except homing.CommandError as e:
            self._full_flush()
            raise
        # Transmit move in "drip" mode
        try:
            self.move_queue.flush()
        except DripModeEndSignal as e:
            self.move_queue.reset()
            self.trapq_free_moves(self.trapq, self.reactor.NEVER)
        # Return to "Flushed" state
        self._full_flush()
    def signal_drip_mode_end(self):
        self.drip_completion.complete(True)
    # Misc commands
    def stats(self, eventtime):
        for m in self.all_mcus:
            m.check_active(self.print_time, eventtime)
        buffer_time = self.print_time - self.mcu.estimated_print_time(eventtime)
        is_active = buffer_time > -60. or not self.special_queuing_state
        return is_active, "print_time=%.3f buffer_time=%.3f print_stall=%d" % (
            self.print_time, max(buffer_time, 0.), self.print_stall)
    def check_busy(self, eventtime):
        est_print_time = self.mcu.estimated_print_time(eventtime)
        lookahead_empty = not self.move_queue.queue
        return self.print_time, est_print_time, lookahead_empty
    def get_status(self, eventtime):
        print_time = self.print_time
        estimated_print_time = self.mcu.estimated_print_time(eventtime)
        last_print_start_time = self.last_print_start_time
        buffer_time = print_time - estimated_print_time
        if buffer_time > -1. or not self.special_queuing_state:
            status = "Printing"
        else:
            status = "Ready"
        return { 'status': status, 'print_time': print_time,
                 'estimated_print_time': estimated_print_time,
                 'position': homing.Coord(*self.commanded_pos),
                 'printing_time': print_time - last_print_start_time }
    def _handle_request_restart(self, print_time):
        self.motor_off()
    def _handle_shutdown(self):
        self.move_queue.reset()
    def get_kinematics(self):
        return self.kin
    def get_trapq(self):
        return self.trapq
    def register_move_handler(self, handler):
        self.move_handlers.append(handler)
    def note_flush_delay(self, delay, old_delay=0.):
        self._full_flush()
        cur_delay = self.full_flush_delay
        if old_delay:
            self.full_flush_times.pop(self.full_flush_times.index(old_delay))
        if delay:
            self.full_flush_times.append(delay)
        new_delay = max(self.full_flush_times + [0.])
        self.full_flush_delay = new_delay
    def get_max_velocity(self):
        return self.max_velocity, self.max_accel
    def get_max_axis_halt(self):
        # Determine the maximum velocity a cartesian axis could halt
        # at due to the junction_deviation setting.  The 8.0 was
        # determined experimentally.
        return min(self.max_velocity,
                   math.sqrt(8. * self.junction_deviation * self.max_accel))
    def _calc_junction_deviation(self):
        scv2 = self.square_corner_velocity**2
        self.junction_deviation = scv2 * (math.sqrt(2.) - 1.) / self.max_accel
        self.max_accel_to_decel = min(self.requested_accel_to_decel,
                                      self.max_accel)
    cmd_SET_VELOCITY_LIMIT_help = "Set printer velocity limits"
    def cmd_SET_VELOCITY_LIMIT(self, params):
        print_time = self.get_last_move_time()
        gcode = self.printer.lookup_object('gcode')
        max_velocity = gcode.get_float('VELOCITY', params, self.max_velocity,
                                       above=0.)
        max_accel = gcode.get_float('ACCEL', params, self.max_accel, above=0.)
        self.max_jerk = gcode.get_float('JERK', params, self.max_jerk, above=0.)
        square_corner_velocity = gcode.get_float(
            'SQUARE_CORNER_VELOCITY', params, self.square_corner_velocity,
            minval=0.)
        self.requested_accel_to_decel = gcode.get_float(
            'ACCEL_TO_DECEL', params, self.requested_accel_to_decel, above=0.)
        accel_order = gcode.get_int(
            'ACCEL_ORDER', params, self.accel_order, minval=2, maxval=6)
        if accel_order not in [2, 4, 6]:
            raise gcode.error(
                    "ACCEL_ORDER = %s is not a valid choice" % (accel_order,))
        self.accel_order = accel_order
        self.accel_compensation = gcode.get_float(
            'ACCEL_COMPENSATION', params, self.accel_compensation, minval=0.
            , maxval=MAX_ACCEL_COMPENSATION)
        self.max_velocity = min(max_velocity, self.config_max_velocity)
        self.max_accel = min(max_accel, self.config_max_accel)
        self.square_corner_velocity = min(square_corner_velocity,
                                          self.config_square_corner_velocity)
        self._calc_junction_deviation()
        msg = ("max_velocity: %.6f max_accel: %.6f max_accel_to_decel: %.6f\n"
               "max_jerk: %.6f accel_order: %d square_corner_velocity: %.6f\n"
               "accel_compensation: %.8f\n"% (
                   self.max_velocity, self.max_accel, self.max_accel_to_decel,
                   self.max_jerk, accel_order, self.square_corner_velocity,
                   self.accel_compensation))
        self.printer.set_rollover_info("toolhead", "toolhead: %s" % (msg,))
        gcode.respond_info(msg, log=False)
    def cmd_M204(self, params):
        gcode = self.printer.lookup_object('gcode')
        if 'S' in params:
            # Use S for accel
            accel = gcode.get_float('S', params, above=0.)
        elif 'P' in params and 'T' in params:
            # Use minimum of P and T for accel
            accel = min(gcode.get_float('P', params, above=0.),
                        gcode.get_float('T', params, above=0.))
        else:
            gcode.respond_info('Invalid M204 command "%s"'
                               % (params['#original'],))
            return
        self.max_accel = min(accel, self.config_max_accel)
        self._calc_junction_deviation()

def add_printer_objects(config):
    config.get_printer().add_object('toolhead', ToolHead(config))
    kinematics.extruder.add_printer_objects(config)<|MERGE_RESOLUTION|>--- conflicted
+++ resolved
@@ -100,79 +100,25 @@
         self.moveq_reset = ffi_lib.moveq_reset
     def reset(self):
         del self.queue[:]
-<<<<<<< HEAD
         self.moveq_reset(self.cqueue)
-=======
->>>>>>> d0c28f50
         self.junction_flush = LOOKAHEAD_FLUSH_TIME
     def set_flush_time(self, flush_time):
         self.junction_flush = flush_time
     def flush(self, lazy=False):
         self.junction_flush = LOOKAHEAD_FLUSH_TIME
         queue = self.queue
-<<<<<<< HEAD
-        move_count = self.moveq_plan(self.cqueue, lazy)
-        if move_count < 0:
+        flush_count = self.moveq_plan(self.cqueue, lazy)
+        if flush_count < 0:
             raise error('Internal error in moveq_plan')
-=======
-        flush_count = len(queue)
-        # Traverse queue from last to first move and determine maximum
-        # junction speed assuming the robot comes to a complete stop
-        # after the last move.
-        delayed = []
-        next_end_v2 = next_smoothed_v2 = peak_cruise_v2 = 0.
-        for i in range(flush_count-1, -1, -1):
-            move = queue[i]
-            reachable_start_v2 = next_end_v2 + move.delta_v2
-            start_v2 = min(move.max_start_v2, reachable_start_v2)
-            reachable_smoothed_v2 = next_smoothed_v2 + move.smooth_delta_v2
-            smoothed_v2 = min(move.max_smoothed_v2, reachable_smoothed_v2)
-            if smoothed_v2 < reachable_smoothed_v2:
-                # It's possible for this move to accelerate
-                if (smoothed_v2 + move.smooth_delta_v2 > next_smoothed_v2
-                    or delayed):
-                    # This move can decelerate or this is a full accel
-                    # move after a full decel move
-                    if update_flush_count and peak_cruise_v2:
-                        flush_count = i
-                        update_flush_count = False
-                    peak_cruise_v2 = min(move.max_cruise_v2, (
-                        smoothed_v2 + reachable_smoothed_v2) * .5)
-                    if delayed:
-                        # Propagate peak_cruise_v2 to any delayed moves
-                        if not update_flush_count and i < flush_count:
-                            mc_v2 = peak_cruise_v2
-                            for m, ms_v2, me_v2 in reversed(delayed):
-                                mc_v2 = min(mc_v2, ms_v2)
-                                m.set_junction(min(ms_v2, mc_v2), mc_v2
-                                               , min(me_v2, mc_v2))
-                        del delayed[:]
-                if not update_flush_count and i < flush_count:
-                    cruise_v2 = min((start_v2 + reachable_start_v2) * .5
-                                    , move.max_cruise_v2, peak_cruise_v2)
-                    move.set_junction(min(start_v2, cruise_v2), cruise_v2
-                                      , min(next_end_v2, cruise_v2))
-            else:
-                # Delay calculating this move until peak_cruise_v2 is known
-                delayed.append((move, start_v2, next_end_v2))
-            next_end_v2 = start_v2
-            next_smoothed_v2 = smoothed_v2
-        if update_flush_count:
-            return
->>>>>>> d0c28f50
         # Generate step times for all moves ready to be flushed
         self.toolhead._process_moves(queue[:flush_count])
         # Remove processed moves from the queue
-<<<<<<< HEAD
-        del queue[:move_count]
+        del queue[:flush_count]
     def get_next_accel_decel(self, ctrap_accel_decel):
         total_move_t = self.moveq_getmove(self.cqueue, ctrap_accel_decel)
         if total_move_t < 0:
             raise error('Internal error in moveq_getmove')
         return total_move_t
-=======
-        del queue[:flush_count]
->>>>>>> d0c28f50
     def add_move(self, move):
         if self.queue:
             move.calc_junction(self.queue[-1])
