# Code for coordinating events on the printer toolhead
#
# Copyright (C) 2016-2020  Kevin O'Connor <kevin@koconnor.net>
#
# This file may be distributed under the terms of the GNU GPLv3 license.
import math, logging, importlib
import mcu, homing, chelper, kinematics.extruder

# Common suffixes: _d is distance (in mm), _v is velocity (in
#   mm/second), _v2 is velocity squared (mm^2/s^2), _t is time (in
#   seconds), _r is ratio (scalar between 0.0 and 1.0)

class error(Exception):
    pass

# Class to track each move request
class Move:
    def __init__(self, toolhead, start_pos, end_pos, speed):
        self.toolhead = toolhead
        self.start_pos = tuple(start_pos)
        self.end_pos = tuple(end_pos)
        self.velocity = velocity = min(speed, toolhead.max_velocity)
        self.accel_order = toolhead.accel_order
        self.accel = toolhead.max_accel
        self.accel_to_decel = toolhead.max_accel_to_decel
        self.jerk = toolhead.max_jerk
        self.min_jerk_limit_time = toolhead.min_jerk_limit_time
        self.accel_compensation = toolhead.accel_compensation
        self.timing_callbacks = []
        self.is_kinematic_move = True
        self.axes_d = axes_d = [end_pos[i] - start_pos[i] for i in (0, 1, 2, 3)]
        self.move_d = move_d = math.sqrt(sum([d*d for d in axes_d[:3]]))
        if move_d < .000000001:
            # Extrude only move
            self.end_pos = (start_pos[0], start_pos[1], start_pos[2],
                            end_pos[3])
            axes_d[0] = axes_d[1] = axes_d[2] = 0.
            self.move_d = move_d = abs(axes_d[3])
            inv_move_d = 0.
            if move_d:
                inv_move_d = 1. / move_d
            self.accel = self.accel_to_decel = self.jerk = 99999999.9
            velocity = speed
            self.is_kinematic_move = False
        else:
            inv_move_d = 1. / move_d
        self.axes_r = [d * inv_move_d for d in axes_d]
        self.min_move_t = move_d / velocity
        # Junction speeds are tracked in velocity squared.
        self.max_cruise_v2 = velocity**2
        self.junction_max_v2 = 0.
    def limit_speed(self, speed, accel, jerk=None):
        speed2 = speed**2
        if speed2 < self.max_cruise_v2:
            self.velocity = speed
            self.max_cruise_v2 = speed2
            self.min_move_t = self.move_d / speed
        self.accel = min(self.accel, accel)
        if jerk and jerk < self.jerk:
            self.jerk = jerk
    def calc_junction(self, prev_move):
        if not self.is_kinematic_move or not prev_move.is_kinematic_move:
            return
        # Allow extruder to calculate its maximum junction
        extruder_v2 = self.toolhead.extruder.calc_junction(prev_move, self)
        # Find max velocity using "approximated centripetal velocity"
        axes_r = self.axes_r
        prev_axes_r = prev_move.axes_r
        junction_cos_theta = -(axes_r[0] * prev_axes_r[0]
                               + axes_r[1] * prev_axes_r[1]
                               + axes_r[2] * prev_axes_r[2])
        if junction_cos_theta > 0.999999:
            return
        junction_cos_theta = max(junction_cos_theta, -0.999999)
        sin_theta_d2 = math.sqrt(0.5*(1.0-junction_cos_theta))
        R = (self.toolhead.junction_deviation * sin_theta_d2
             / (1. - sin_theta_d2))
        # Approximated circle must contact moves no further away than mid-move
        tan_theta_d2 = sin_theta_d2 / math.sqrt(0.5*(1.0+junction_cos_theta))
        move_centripetal_v2 = .5 * self.move_d * tan_theta_d2 * self.accel
        prev_move_centripetal_v2 = (.5 * prev_move.move_d * tan_theta_d2
                                    * prev_move.accel)
        # Apply limits
        self.junction_max_v2 = min(
            R * self.accel, R * prev_move.accel,
            move_centripetal_v2, prev_move_centripetal_v2,
            extruder_v2, self.max_cruise_v2, prev_move.max_cruise_v2)

LOOKAHEAD_FLUSH_TIME = 0.250

# Class to track a list of pending move requests and to facilitate
# "look-ahead" across moves to reduce acceleration between moves.
class MoveQueue:
    def __init__(self, toolhead):
        self.toolhead = toolhead
        self.queue = []
        self.junction_flush = LOOKAHEAD_FLUSH_TIME
        self.last_step_gen_time = self.toolhead.reactor.monotonic()
        ffi_lib = toolhead.ffi_lib
        self.cqueue = toolhead.ffi_main.gc(ffi_lib.moveq_alloc(), ffi_lib.free)
        self.moveq_add = ffi_lib.moveq_add
        self.moveq_plan = ffi_lib.moveq_plan
        self.moveq_getmove = ffi_lib.moveq_getmove
        self.moveq_reset = ffi_lib.moveq_reset
    def reset(self):
        del self.queue[:]
        self.moveq_reset(self.cqueue)
        self.junction_flush = LOOKAHEAD_FLUSH_TIME
        self.last_step_gen_time = self.toolhead.reactor.monotonic()
    def set_flush_time(self, flush_time):
        self.junction_flush = flush_time
    def get_last(self):
        if self.queue:
            return self.queue[-1]
        return None
    def flush(self, lazy=False):
        self.junction_flush = LOOKAHEAD_FLUSH_TIME
        queue = self.queue
        qsize = len(queue)
        start_moveq_plan = self.toolhead.reactor.monotonic()
        flush_count = self.moveq_plan(self.cqueue, lazy)
        end_moveq_plan = self.toolhead.reactor.monotonic()
        if flush_count < 0:
            raise error('Internal error in moveq_plan')
        elif not flush_count:
            return
        logging.info("lazy = %s, qsize = %d, flush_count = %d, plan_time = %.6f"
                , lazy, qsize, flush_count, end_moveq_plan - start_moveq_plan);
        # Generate step times for all moves ready to be flushed
        start_process_moves = self.toolhead.reactor.monotonic()
        self.toolhead._process_moves(queue[:flush_count])
        end_process_moves = self.toolhead.reactor.monotonic()
        # Remove processed moves from the queue
        del queue[:flush_count]
        logging.info('moveq_flush: time between step gen = %.6f,'
                     ' process_moves time = %.6f',
                     end_process_moves - self.last_step_gen_time,
                     end_process_moves - start_process_moves)
        self.last_step_gen_time = self.toolhead.reactor.monotonic()
    def get_next_accel_decel(self, ctrap_accel_decel):
        total_move_t = self.moveq_getmove(self.cqueue, ctrap_accel_decel)
        if total_move_t < 0:
            raise error('Internal error in moveq_getmove')
        return total_move_t
    def add_move(self, move):
        if self.queue:
            move.calc_junction(self.queue[-1])
        self.queue.append(move)
        ret = self.moveq_add(self.cqueue, move.move_d,
                move.junction_max_v2, move.velocity,
                move.accel_order, move.accel, move.accel_to_decel,
                move.jerk, move.min_jerk_limit_time, move.accel_compensation)
        if ret:
            raise error('Internal error in moveq_add')
        self.junction_flush -= move.min_move_t
        if self.junction_flush <= 0.:
            # Enough moves have been queued to reach the target flush time.
            self.flush(lazy=True)

MIN_KIN_TIME = 0.100
MOVE_BATCH_TIME = 0.500
SDS_CHECK_TIME = 0.001 # step+dir+step filter in stepcompress.c

DRIP_SEGMENT_TIME = 0.050
DRIP_TIME = 0.100
class DripModeEndSignal(Exception):
    pass

RINGING_REDUCTION_FACTOR = 10.
MAX_ACCEL_COMPENSATION = 0.005

# Main code to track events (and their timing) on the printer toolhead
class ToolHead:
    def __init__(self, config):
        self.printer = config.get_printer()
        self.reactor = self.printer.get_reactor()
        self.all_mcus = [
            m for n, m in self.printer.lookup_objects(module='mcu')]
        self.mcu = self.all_mcus[0]
        self.can_pause = True
        if self.mcu.is_fileoutput():
            self.can_pause = False
        ffi_main, ffi_lib = self.ffi_main, self.ffi_lib = chelper.get_ffi()
        self.move_queue = MoveQueue(self)
        self.commanded_pos = [0., 0., 0., 0.]
        self.printer.register_event_handler("klippy:shutdown",
                                            self._handle_shutdown)
        # Velocity and acceleration control
        self.max_velocity = config.getfloat('max_velocity', above=0.)
        self.max_accel = config.getfloat('max_accel', above=0.)
        self.min_jerk_limit_time = config.getfloat(
                'min_jerk_limit_time', 0., minval=0.)
        if self.min_jerk_limit_time:
            max_jerk_default = self.max_accel * 6 / (
                    self.min_jerk_limit_time * RINGING_REDUCTION_FACTOR)
        else:
            max_jerk_default = self.max_accel * 30.0
        self.max_jerk = config.getfloat('max_jerk', max_jerk_default, above=0.)
        self.requested_accel_to_decel = config.getfloat(
            'max_accel_to_decel', self.max_accel * 0.5, above=0.)
        self.max_accel_to_decel = self.requested_accel_to_decel
        self.square_corner_velocity = config.getfloat(
            'square_corner_velocity', 5., minval=0.)
        self.config_max_velocity = self.max_velocity
        self.config_max_accel = self.max_accel
        self.config_square_corner_velocity = self.square_corner_velocity
        self.junction_deviation = 0.
        self.accel_compensation = config.getfloat(
            'accel_compensation', 0., minval=0., maxval=MAX_ACCEL_COMPENSATION)
        self._calc_junction_deviation()
        # Print time tracking
        self.buffer_time_low = config.getfloat(
            'buffer_time_low', 1.000, above=0.)
        self.buffer_time_high = config.getfloat(
            'buffer_time_high', 2.000, above=self.buffer_time_low)
        self.buffer_time_start = config.getfloat(
            'buffer_time_start', 0.250, above=0.)
        self.move_flush_time = config.getfloat(
            'move_flush_time', 0.050, above=0.)
        self.print_time = 0.
        self.special_queuing_state = "Flushed"
        self.need_check_stall = -1.
        self.flush_timer = self.reactor.register_timer(self._flush_handler)
        self.move_queue.set_flush_time(self.buffer_time_high)
        self.last_print_start_time = 0.
        self.idle_flush_print_time = 0.
        self.print_stall = 0
        self.drip_completion = None
        # Kinematic step generation scan window time tracking
        self.kin_flush_delay = SDS_CHECK_TIME
        self.kin_flush_times = []
        self.last_kin_flush_time = self.last_kin_move_time = 0.
        # Setup iterative solver
        self.ctrap_accel_decel = ffi_main.gc(
                ffi_lib.accel_decel_alloc(), ffi_lib.free)
        self.trapq = ffi_main.gc(ffi_lib.trapq_alloc(), ffi_lib.trapq_free)
        self.trapq_append = ffi_lib.trapq_append
        self.trapq_free_moves = ffi_lib.trapq_free_moves
        self.step_generators = []
        self.accel_order = config.getchoice(
            'acceleration_order', { "2": 2, "4": 4, "6": 6 }, "2")
        # Create kinematics class
        self.extruder = kinematics.extruder.DummyExtruder()
        kin_name = config.get('kinematics')
        try:
            mod = importlib.import_module('kinematics.' + kin_name)
            self.kin = mod.load_kinematics(self, config)
        except config.error as e:
            raise
        except self.printer.lookup_object('pins').error as e:
            raise
        except:
            msg = "Error loading kinematics '%s'" % (kin_name,)
            logging.exception(msg)
            raise config.error(msg)
        # SET_VELOCITY_LIMIT command
        gcode = self.printer.lookup_object('gcode')
        gcode.register_command('SET_VELOCITY_LIMIT',
                               self.cmd_SET_VELOCITY_LIMIT,
                               desc=self.cmd_SET_VELOCITY_LIMIT_help)
        gcode.register_command('M204', self.cmd_M204)
        # Load some default modules
        modules = ["idle_timeout", "statistics", "manual_probe", "tuning_tower"]
        for module_name in modules:
            self.printer.load_object(config, module_name)
    # Print time tracking
    def _update_move_time(self, next_print_time):
        batch_time = MOVE_BATCH_TIME
        kin_flush_delay = self.kin_flush_delay
        lkft = self.last_kin_flush_time
        while 1:
            self.print_time = min(self.print_time + batch_time, next_print_time)
            sg_flush_time = max(lkft, self.print_time - kin_flush_delay)
            for sg in self.step_generators:
                sg(sg_flush_time)
            free_time = max(lkft, sg_flush_time - kin_flush_delay)
            self.trapq_free_moves(self.trapq, free_time)
            self.extruder.update_move_time(free_time)
            mcu_flush_time = max(lkft, sg_flush_time - self.move_flush_time)
            for m in self.all_mcus:
                m.flush_moves(mcu_flush_time)
            if self.print_time >= next_print_time:
                break
    def _calc_print_time(self):
        curtime = self.reactor.monotonic()
        est_print_time = self.mcu.estimated_print_time(curtime)
        kin_time = max(est_print_time + MIN_KIN_TIME, self.last_kin_flush_time)
        kin_time += self.kin_flush_delay
        min_print_time = max(est_print_time + self.buffer_time_start, kin_time)
        if min_print_time > self.print_time:
            self.print_time = self.last_print_start_time = min_print_time
            self.printer.send_event("toolhead:sync_print_time",
                                    curtime, est_print_time, self.print_time)
    def _process_moves(self, moves):
        # Resync print_time if necessary
        if self.special_queuing_state:
            if self.special_queuing_state != "Drip":
                # Transition from "Flushed"/"Priming" state to main state
                self.special_queuing_state = ""
                self.need_check_stall = -1.
                self.reactor.update_timer(self.flush_timer, self.reactor.NOW)
            self._calc_print_time()
        # Queue moves into trapezoid motion queue (trapq)
        next_move_time = self.print_time
        for move in moves:
            total_move_t = self.move_queue.get_next_accel_decel(
                    self.ctrap_accel_decel)
            if move.is_kinematic_move:
                self.trapq_append(
                    self.trapq, next_move_time,
                    move.start_pos[0], move.start_pos[1], move.start_pos[2],
                    move.axes_r[0], move.axes_r[1], move.axes_r[2],
                    self.ctrap_accel_decel)
            if move.axes_d[3]:
                # NB: acceleration compensation reduces duration of moves in
                # the beginning of acceleration move group, and increases it in
                # case of deceleration. As a result, extruder moves can be out
                # of sync with kinematic moves because the extruder kinematics
                # does not follow acceleration compensation, which extruder
                # takes care of by adjusting next_move_time accordingly.
                self.extruder.move(next_move_time, move, self.ctrap_accel_decel)
            next_move_time += total_move_t
            for cb in move.timing_callbacks:
                cb(next_move_time)
        # Generate steps for moves
        if self.special_queuing_state:
            self._update_drip_move_time(next_move_time)
        # Since acceleration/deceleration groups of moves are commited
        # together, extruder and kinematic move times should be in sync
        # once the whole group of moves is processed.
        self._update_move_time(next_move_time)
        self.last_kin_move_time = next_move_time
    def flush_step_generation(self):
        # Transition from "Flushed"/"Priming"/main state to "Flushed" state
        self.move_queue.flush()
        self.special_queuing_state = "Flushed"
        self.need_check_stall = -1.
        self.reactor.update_timer(self.flush_timer, self.reactor.NEVER)
        self.move_queue.set_flush_time(self.buffer_time_high)
        self.idle_flush_print_time = 0.
        flush_time = self.last_kin_move_time + self.kin_flush_delay
        self.last_kin_flush_time = max(self.last_kin_flush_time, flush_time)
        self._update_move_time(max(self.print_time, self.last_kin_flush_time))
    def _flush_lookahead(self):
        if self.special_queuing_state:
            return self.flush_step_generation()
        self.move_queue.flush()
    def get_last_move_time(self):
        self._flush_lookahead()
        if self.special_queuing_state:
            self._calc_print_time()
        return self.print_time
    def _check_stall(self):
        eventtime = self.reactor.monotonic()
        if self.special_queuing_state:
            if self.idle_flush_print_time:
                # Was in "Flushed" state and got there from idle input
                est_print_time = self.mcu.estimated_print_time(eventtime)
                if est_print_time < self.idle_flush_print_time:
                    self.print_stall += 1
                self.idle_flush_print_time = 0.
            # Transition from "Flushed"/"Priming" state to "Priming" state
            self.special_queuing_state = "Priming"
            self.need_check_stall = -1.
            self.reactor.update_timer(self.flush_timer, eventtime + 0.100)
        # Check if there are lots of queued moves and stall if so
        while 1:
            est_print_time = self.mcu.estimated_print_time(eventtime)
            buffer_time = self.print_time - est_print_time
            stall_time = buffer_time - self.buffer_time_high
            if stall_time <= 0.:
                break
            if not self.can_pause:
                self.need_check_stall = self.reactor.NEVER
                return
            eventtime = self.reactor.pause(eventtime + min(1., stall_time))
        if not self.special_queuing_state:
            # In main state - defer stall checking until needed
            self.need_check_stall = (est_print_time + self.buffer_time_high
                                     + 0.100)
    def _flush_handler(self, eventtime):
        try:
            print_time = self.print_time
            buffer_time = print_time - self.mcu.estimated_print_time(eventtime)
            if buffer_time > self.buffer_time_low:
                # Running normally - reschedule check
                return eventtime + buffer_time - self.buffer_time_low
            # Under ran low buffer mark - flush lookahead queue
            self.flush_step_generation()
            if print_time != self.print_time:
                self.idle_flush_print_time = self.print_time
        except:
            logging.exception("Exception in flush_handler")
            self.printer.invoke_shutdown("Exception in flush_handler")
        return self.reactor.NEVER
    # Movement commands
    def get_position(self):
        return list(self.commanded_pos)
    def set_position(self, newpos, homing_axes=()):
        self.flush_step_generation()
        self.trapq_free_moves(self.trapq, self.reactor.NEVER)
        self.commanded_pos[:] = newpos
        self.kin.set_position(newpos, homing_axes)
    def move(self, newpos, speed):
        move = Move(self, self.commanded_pos, newpos, speed)
        if not move.move_d:
            return
        if move.is_kinematic_move:
            self.kin.check_move(move)
        if move.axes_d[3]:
            self.extruder.check_move(move)
        self.commanded_pos[:] = move.end_pos
        self.move_queue.add_move(move)
        if self.print_time > self.need_check_stall:
            self._check_stall()
    def dwell(self, delay):
        next_print_time = self.get_last_move_time() + max(0., delay)
        self._update_move_time(next_print_time)
        self._check_stall()
    def wait_moves(self):
        self._flush_lookahead()
        eventtime = self.reactor.monotonic()
        while (not self.special_queuing_state
               or self.print_time >= self.mcu.estimated_print_time(eventtime)):
            if not self.can_pause:
                break
            eventtime = self.reactor.pause(eventtime + 0.100)
    def set_extruder(self, extruder, extrude_pos):
        self.extruder = extruder
        self.commanded_pos[3] = extrude_pos
    def get_extruder(self):
        return self.extruder
    # Homing "drip move" handling
    def _update_drip_move_time(self, next_print_time):
        flush_delay = DRIP_TIME + self.move_flush_time + self.kin_flush_delay
        while self.print_time < next_print_time:
            if self.drip_completion.test():
                raise DripModeEndSignal()
            curtime = self.reactor.monotonic()
            est_print_time = self.mcu.estimated_print_time(curtime)
            wait_time = self.print_time - est_print_time - flush_delay
            if wait_time > 0. and self.can_pause:
                # Pause before sending more steps
                self.drip_completion.wait(curtime + wait_time)
                continue
            npt = min(self.print_time + DRIP_SEGMENT_TIME, next_print_time)
            self._update_move_time(npt)
    def drip_move(self, newpos, speed, drip_completion):
        # Transition from "Flushed"/"Priming"/main state to "Drip" state
        self.move_queue.flush()
        self.special_queuing_state = "Drip"
        self.need_check_stall = self.reactor.NEVER
        self.reactor.update_timer(self.flush_timer, self.reactor.NEVER)
        self.move_queue.set_flush_time(self.buffer_time_high)
        self.idle_flush_print_time = 0.
        self.drip_completion = drip_completion
        # Submit move
        try:
            self.move(newpos, speed)
        except homing.CommandError as e:
            self.flush_step_generation()
            raise
        # Transmit move in "drip" mode
        try:
            self.move_queue.flush()
        except DripModeEndSignal as e:
            self.move_queue.reset()
            self.trapq_free_moves(self.trapq, self.reactor.NEVER)
        # Exit "Drip" state
        self.flush_step_generation()
    # Misc commands
    def stats(self, eventtime):
        for m in self.all_mcus:
            m.check_active(self.print_time, eventtime)
        buffer_time = self.print_time - self.mcu.estimated_print_time(eventtime)
        is_active = buffer_time > -60. or not self.special_queuing_state
        if self.special_queuing_state == "Drip":
            buffer_time = 0.
        return is_active, "print_time=%.3f buffer_time=%.3f print_stall=%d" % (
            self.print_time, max(buffer_time, 0.), self.print_stall)
    def check_busy(self, eventtime):
        est_print_time = self.mcu.estimated_print_time(eventtime)
        lookahead_empty = not self.move_queue.queue
        return self.print_time, est_print_time, lookahead_empty
    def get_status(self, eventtime):
        print_time = self.print_time
        estimated_print_time = self.mcu.estimated_print_time(eventtime)
        last_print_start_time = self.last_print_start_time
        buffer_time = print_time - estimated_print_time
        if buffer_time > -1. or not self.special_queuing_state:
            status = "Printing"
        else:
            status = "Ready"
        res = dict(self.kin.get_status(eventtime))
        res.update({ 'status': status, 'print_time': print_time,
                     'estimated_print_time': estimated_print_time,
                     'extruder': self.extruder.get_name(),
                     'position': homing.Coord(*self.commanded_pos),
                     'printing_time': print_time - last_print_start_time })
        return res
    def _handle_shutdown(self):
        self.can_pause = False
        self.move_queue.reset()
    def get_kinematics(self):
        return self.kin
    def get_trapq(self):
        return self.trapq
    def register_step_generator(self, handler):
        self.step_generators.append(handler)
    def note_step_generation_scan_time(self, delay, old_delay=0.):
        self.flush_step_generation()
        cur_delay = self.kin_flush_delay
        if old_delay:
            self.kin_flush_times.pop(self.kin_flush_times.index(old_delay))
        if delay:
            self.kin_flush_times.append(delay)
        new_delay = max(self.kin_flush_times + [SDS_CHECK_TIME])
        self.kin_flush_delay = new_delay
    def register_lookahead_callback(self, callback):
        last_move = self.move_queue.get_last()
        if last_move is None:
            callback(self.get_last_move_time())
            return
        last_move.timing_callbacks.append(callback)
    def note_kinematic_activity(self, kin_time):
        self.last_kin_move_time = max(self.last_kin_move_time, kin_time)
    def get_max_velocity(self):
        return self.max_velocity, self.max_accel
    def get_max_axis_halt(self):
        # Determine the maximum velocity and acceleration a cartesian axis
        # could halt at due to the junction_deviation setting. The 8.0 was
        # determined experimentally. When acceleraion compensation is enabled,
        # the stepper acceleraion at the ends of the move can be 10x of the
        # configured max_accel (for more info refer to max_accel_comp function
        # in chelper/scurve.c).
        max_halt_velocity = min(self.max_velocity
                , math.sqrt(8. * self.junction_deviation * self.max_accel))
        max_halt_accel = 10. * self.max_accel
        return max_halt_velocity, max_halt_accel
    def _calc_junction_deviation(self):
        scv2 = self.square_corner_velocity**2
        self.junction_deviation = scv2 * (math.sqrt(2.) - 1.) / self.max_accel
        self.max_accel_to_decel = min(self.requested_accel_to_decel,
                                      self.max_accel)
    cmd_SET_VELOCITY_LIMIT_help = "Set printer velocity limits"
    def cmd_SET_VELOCITY_LIMIT(self, gcmd):
        print_time = self.get_last_move_time()
<<<<<<< HEAD
        gcode = self.printer.lookup_object('gcode')
        max_velocity = gcode.get_float('VELOCITY', params, self.max_velocity,
                                       above=0.)
        max_accel = gcode.get_float('ACCEL', params, self.max_accel, above=0.)
        self.max_jerk = gcode.get_float('JERK', params, self.max_jerk, above=0.)
        square_corner_velocity = gcode.get_float(
            'SQUARE_CORNER_VELOCITY', params, self.square_corner_velocity,
            minval=0.)
        self.requested_accel_to_decel = gcode.get_float(
            'ACCEL_TO_DECEL', params, self.requested_accel_to_decel, above=0.)
        accel_order = gcode.get_int(
            'ACCEL_ORDER', params, self.accel_order, minval=2, maxval=6)
        if accel_order not in [2, 4, 6]:
            raise gcode.error(
                    "ACCEL_ORDER = %s is not a valid choice" % (accel_order,))
        self.accel_order = accel_order
        self.accel_compensation = gcode.get_float(
            'ACCEL_COMPENSATION', params, self.accel_compensation, minval=0.
            , maxval=MAX_ACCEL_COMPENSATION)
=======
        max_velocity = gcmd.get_float('VELOCITY', self.max_velocity, above=0.)
        max_accel = gcmd.get_float('ACCEL', self.max_accel, above=0.)
        square_corner_velocity = gcmd.get_float(
            'SQUARE_CORNER_VELOCITY', self.square_corner_velocity, minval=0.)
        self.requested_accel_to_decel = gcmd.get_float(
            'ACCEL_TO_DECEL', self.requested_accel_to_decel, above=0.)
>>>>>>> 492cd3d9
        self.max_velocity = min(max_velocity, self.config_max_velocity)
        self.max_accel = min(max_accel, self.config_max_accel)
        self.square_corner_velocity = min(square_corner_velocity,
                                          self.config_square_corner_velocity)
        self._calc_junction_deviation()
        msg = ("max_velocity: %.6f max_accel: %.6f max_accel_to_decel: %.6f\n"
               "max_jerk: %.6f accel_order: %d square_corner_velocity: %.6f\n"
               "accel_compensation: %.8f\n"% (
                   self.max_velocity, self.max_accel, self.max_accel_to_decel,
                   self.max_jerk, accel_order, self.square_corner_velocity,
                   self.accel_compensation))
        self.printer.set_rollover_info("toolhead", "toolhead: %s" % (msg,))
        gcmd.respond_info(msg, log=False)
    def cmd_M204(self, gcmd):
        # Use S for accel
        accel = gcmd.get_float('S', None, above=0.)
        if accel is None:
            # Use minimum of P and T for accel
            p = gcmd.get_float('P', None, above=0.)
            t = gcmd.get_float('T', None, above=0.)
            if p is None or t is None:
                gcmd.respond_info('Invalid M204 command "%s"'
                                  % (gcmd.get_commandline(),))
                return
            accel = min(p, t)
        self.max_accel = min(accel, self.config_max_accel)
        self._calc_junction_deviation()

def add_printer_objects(config):
    config.get_printer().add_object('toolhead', ToolHead(config))
    kinematics.extruder.add_printer_objects(config)<|MERGE_RESOLUTION|>--- conflicted
+++ resolved
@@ -545,34 +545,22 @@
     cmd_SET_VELOCITY_LIMIT_help = "Set printer velocity limits"
     def cmd_SET_VELOCITY_LIMIT(self, gcmd):
         print_time = self.get_last_move_time()
-<<<<<<< HEAD
-        gcode = self.printer.lookup_object('gcode')
-        max_velocity = gcode.get_float('VELOCITY', params, self.max_velocity,
-                                       above=0.)
-        max_accel = gcode.get_float('ACCEL', params, self.max_accel, above=0.)
-        self.max_jerk = gcode.get_float('JERK', params, self.max_jerk, above=0.)
-        square_corner_velocity = gcode.get_float(
-            'SQUARE_CORNER_VELOCITY', params, self.square_corner_velocity,
-            minval=0.)
-        self.requested_accel_to_decel = gcode.get_float(
-            'ACCEL_TO_DECEL', params, self.requested_accel_to_decel, above=0.)
-        accel_order = gcode.get_int(
-            'ACCEL_ORDER', params, self.accel_order, minval=2, maxval=6)
-        if accel_order not in [2, 4, 6]:
-            raise gcode.error(
-                    "ACCEL_ORDER = %s is not a valid choice" % (accel_order,))
-        self.accel_order = accel_order
-        self.accel_compensation = gcode.get_float(
-            'ACCEL_COMPENSATION', params, self.accel_compensation, minval=0.
-            , maxval=MAX_ACCEL_COMPENSATION)
-=======
         max_velocity = gcmd.get_float('VELOCITY', self.max_velocity, above=0.)
         max_accel = gcmd.get_float('ACCEL', self.max_accel, above=0.)
+        self.max_jerk = gcmd.get_float('JERK', self.max_jerk, above=0.)
         square_corner_velocity = gcmd.get_float(
             'SQUARE_CORNER_VELOCITY', self.square_corner_velocity, minval=0.)
         self.requested_accel_to_decel = gcmd.get_float(
             'ACCEL_TO_DECEL', self.requested_accel_to_decel, above=0.)
->>>>>>> 492cd3d9
+        accel_order = gcmd.get_int(
+            'ACCEL_ORDER', self.accel_order, minval=2, maxval=6)
+        if accel_order not in [2, 4, 6]:
+            raise gcmd.error(
+                    "ACCEL_ORDER = %s is not a valid choice" % (accel_order,))
+        self.accel_order = accel_order
+        self.accel_compensation = gcmd.get_float(
+            'ACCEL_COMPENSATION', self.accel_compensation, minval=0.
+            , maxval=MAX_ACCEL_COMPENSATION)
         self.max_velocity = min(max_velocity, self.config_max_velocity)
         self.max_accel = min(max_accel, self.config_max_accel)
         self.square_corner_velocity = min(square_corner_velocity,
