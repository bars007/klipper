--- conflicted
+++ resolved
@@ -100,78 +100,25 @@
         self.moveq_reset = ffi_lib.moveq_reset
     def reset(self):
         del self.queue[:]
-<<<<<<< HEAD
         self.moveq_reset(self.cqueue)
-=======
->>>>>>> f3d84815
         self.junction_flush = LOOKAHEAD_FLUSH_TIME
     def set_flush_time(self, flush_time):
         self.junction_flush = flush_time
     def flush(self, lazy=False):
         self.junction_flush = LOOKAHEAD_FLUSH_TIME
         queue = self.queue
-<<<<<<< HEAD
         flush_count = self.moveq_plan(self.cqueue, lazy)
         if flush_count < 0:
             raise error('Internal error in moveq_plan')
-=======
-        flush_count = len(queue)
-        # Traverse queue from last to first move and determine maximum
-        # junction speed assuming the robot comes to a complete stop
-        # after the last move.
-        delayed = []
-        next_end_v2 = next_smoothed_v2 = peak_cruise_v2 = 0.
-        for i in range(flush_count-1, -1, -1):
-            move = queue[i]
-            reachable_start_v2 = next_end_v2 + move.delta_v2
-            start_v2 = min(move.max_start_v2, reachable_start_v2)
-            reachable_smoothed_v2 = next_smoothed_v2 + move.smooth_delta_v2
-            smoothed_v2 = min(move.max_smoothed_v2, reachable_smoothed_v2)
-            if smoothed_v2 < reachable_smoothed_v2:
-                # It's possible for this move to accelerate
-                if (smoothed_v2 + move.smooth_delta_v2 > next_smoothed_v2
-                    or delayed):
-                    # This move can decelerate or this is a full accel
-                    # move after a full decel move
-                    if update_flush_count and peak_cruise_v2:
-                        flush_count = i
-                        update_flush_count = False
-                    peak_cruise_v2 = min(move.max_cruise_v2, (
-                        smoothed_v2 + reachable_smoothed_v2) * .5)
-                    if delayed:
-                        # Propagate peak_cruise_v2 to any delayed moves
-                        if not update_flush_count and i < flush_count:
-                            mc_v2 = peak_cruise_v2
-                            for m, ms_v2, me_v2 in reversed(delayed):
-                                mc_v2 = min(mc_v2, ms_v2)
-                                m.set_junction(min(ms_v2, mc_v2), mc_v2
-                                               , min(me_v2, mc_v2))
-                        del delayed[:]
-                if not update_flush_count and i < flush_count:
-                    cruise_v2 = min((start_v2 + reachable_start_v2) * .5
-                                    , move.max_cruise_v2, peak_cruise_v2)
-                    move.set_junction(min(start_v2, cruise_v2), cruise_v2
-                                      , min(next_end_v2, cruise_v2))
-            else:
-                # Delay calculating this move until peak_cruise_v2 is known
-                delayed.append((move, start_v2, next_end_v2))
-            next_end_v2 = start_v2
-            next_smoothed_v2 = smoothed_v2
-        if update_flush_count or not flush_count:
-            return
->>>>>>> f3d84815
         # Generate step times for all moves ready to be flushed
         self.toolhead._process_moves(queue[:flush_count])
         # Remove processed moves from the queue
         del queue[:flush_count]
-<<<<<<< HEAD
     def get_next_accel_decel(self, ctrap_accel_decel):
         total_move_t = self.moveq_getmove(self.cqueue, ctrap_accel_decel)
         if total_move_t < 0:
             raise error('Internal error in moveq_getmove')
         return total_move_t
-=======
->>>>>>> f3d84815
     def add_move(self, move):
         if self.queue:
             move.calc_junction(self.queue[-1])
@@ -296,22 +243,6 @@
     # Print time tracking
     def _update_move_time(self, next_print_time):
         batch_time = MOVE_BATCH_TIME
-<<<<<<< HEAD
-        sg_flush_delay = mcu_flush_delay = 0.
-        if lazy:
-            sg_flush_delay = self.kin_flush_delay
-            mcu_flush_delay = self.move_flush_time
-        while 1:
-            self.print_time = min(self.print_time + batch_time, next_print_time)
-            flush_time = self.print_time - sg_flush_delay
-            for sg in self.step_generators:
-                sg(flush_time)
-            self.trapq_free_moves(self.trapq, flush_time - sg_flush_delay)
-            self.extruder.update_move_time(flush_time - sg_flush_delay)
-            flush_time -= mcu_flush_delay
-            for m in self.all_mcus:
-                m.flush_moves(flush_time)
-=======
         kin_flush_delay = self.kin_flush_delay
         lkft = self.last_kin_flush_time
         while 1:
@@ -325,7 +256,6 @@
             mcu_flush_time = max(lkft, sg_flush_time - self.move_flush_time)
             for m in self.all_mcus:
                 m.flush_moves(mcu_flush_time)
->>>>>>> f3d84815
             if self.print_time >= next_print_time:
                 break
     def _calc_print_time(self):
@@ -370,12 +300,9 @@
         # Generate steps for moves
         if self.special_queuing_state:
             self._update_drip_move_time(next_move_time)
-<<<<<<< HEAD
         # Since acceleration/deceleration groups of moves are commited
         # together, extruder and kinematic move times should be in sync
         # once the whole group of moves is processed.
-=======
->>>>>>> f3d84815
         self._update_move_time(next_move_time)
         self.last_kin_move_time = next_move_time
     def flush_step_generation(self):
@@ -387,13 +314,8 @@
         self.move_queue.set_flush_time(self.buffer_time_high)
         self.idle_flush_print_time = 0.
         flush_time = self.last_kin_move_time + self.kin_flush_delay
-<<<<<<< HEAD
-        self.last_kin_flush_time = max(self.print_time, flush_time)
-        self._update_move_time(self.last_kin_flush_time, lazy=False)
-=======
         self.last_kin_flush_time = max(self.last_kin_flush_time, flush_time)
         self._update_move_time(max(self.print_time, self.last_kin_flush_time))
->>>>>>> f3d84815
     def _flush_lookahead(self):
         if self.special_queuing_state:
             return self.flush_step_generation()
