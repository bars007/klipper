--- conflicted
+++ resolved
@@ -119,12 +119,9 @@
     struct stepper_kinematics *extruder_stepper_alloc(void);
     void extruder_set_smooth_time(struct stepper_kinematics *sk
         , double smooth_time);
-<<<<<<< HEAD
     void extruder_add_move(struct trapq *tq, double print_time
         , double start_e_pos, double extrude_r, double pressure_advance
         , const struct trap_accel_decel *accel_decel);
-=======
->>>>>>> 2f8ad5e6
 """
 
 defs_serialqueue = """
