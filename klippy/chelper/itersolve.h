#ifndef ITERSOLVE_H
#define ITERSOLVE_H

<<<<<<< HEAD
#include <stdint.h> // uint32_t
#include "list.h" // list_node
=======
#include <stdint.h> // int32_t
>>>>>>> 940a112a

enum {
    AF_X = 1 << 0, AF_Y = 1 << 1, AF_Z = 1 <<2,
};

<<<<<<< HEAD
struct move_accel {
    double c0, c1, c2, c3, c4, c5, c6;
    double offset_t;
};

struct accel_group {
    double max_accel, min_accel;
    double max_jerk;
    double min_jerk_limit_time;
    double combined_d, accel_d;
    double accel_t, accel_offset_t, total_accel_t;
    double uncomp_accel_t, uncomp_accel_offset_t;
    double start_accel_v;
    double effective_accel;
    struct accel_group *start_accel, *next_accel;
    struct move *move;
    double max_start_v, max_start_v2, max_end_v2;
};

struct move {
    struct list_node node;

    double print_time, move_t;
    double accel_t, cruise_t;
    double cruise_start_d, decel_start_d;
    double cruise_v;
    struct move_accel accel, decel;
    struct coord start_pos, axes_r;
    double extrude_pos, extrude_d;
    double move_d;
    int accel_order;
    int is_kinematic_move;
    double accel_comp;

    struct accel_group accel_group, decel_group, default_accel;
    struct accel_group safe_decel;
    double smooth_delta_v2, max_smoothed_v2;
    double max_cruise_v2, junction_max_v2;

    // Only used to track smootheness, can be deleted
    double start_v, end_v;
};

struct move *move_alloc(void);
void move_fill_pos(struct move *m
                   , double start_pos_x, double start_pos_y, double start_pos_z
                   , double axes_d_x, double axes_d_y, double axes_d_z
                   , double start_pos_e, double axes_d_e);
void move_fill_trap(struct move *m, double print_time
        , double accel_t, double accel_offset_t, double total_accel_t
        , double cruise_t
        , double decel_t, double decel_offset_t, double total_decel_t
        , double start_accel_v, double cruise_v
        , double accel, double decel, double accel_comp);
double move_get_distance(struct move *m, double move_time);
struct coord move_get_coord(struct move *m, double move_time);
double move_get_time(struct move *m, double move_distance);

=======
>>>>>>> 940a112a
struct stepper_kinematics;
struct move;
typedef double (*sk_calc_callback)(struct stepper_kinematics *sk, struct move *m
                                   , double move_time);
typedef void (*sk_post_callback)(struct stepper_kinematics *sk);
struct stepper_kinematics {
    double step_dist, commanded_pos;
    struct stepcompress *sc;

    double last_flush_time;
    struct trapq *tq;
    int active_flags;

    sk_calc_callback calc_position_cb;
    sk_post_callback post_cb;
};

int32_t itersolve_generate_steps(struct stepper_kinematics *sk
                                 , double flush_time);
double itersolve_check_active(struct stepper_kinematics *sk, double flush_time);
void itersolve_set_trapq(struct stepper_kinematics *sk, struct trapq *tq);
void itersolve_set_stepcompress(struct stepper_kinematics *sk
                                , struct stepcompress *sc, double step_dist);
double itersolve_calc_position_from_coord(struct stepper_kinematics *sk
                                          , double x, double y, double z);
void itersolve_set_commanded_pos(struct stepper_kinematics *sk, double pos);
double itersolve_get_commanded_pos(struct stepper_kinematics *sk);

// Find the distance travel during acceleration/deceleration
static inline double
move_eval_accel(struct move_accel *ma, double move_time)
{
    move_time += ma->offset_t;
    double v = ma->c6;
    v = ma->c5 + v * move_time;
    v = ma->c4 + v * move_time;
    v = ma->c3 + v * move_time;
    v = ma->c2 + v * move_time;
    v = ma->c1 + v * move_time;
    return v * move_time + ma->c0;
}

#endif // itersolve.h<|MERGE_RESOLUTION|>--- conflicted
+++ resolved
@@ -1,78 +1,12 @@
 #ifndef ITERSOLVE_H
 #define ITERSOLVE_H
 
-<<<<<<< HEAD
-#include <stdint.h> // uint32_t
-#include "list.h" // list_node
-=======
 #include <stdint.h> // int32_t
->>>>>>> 940a112a
 
 enum {
     AF_X = 1 << 0, AF_Y = 1 << 1, AF_Z = 1 <<2,
 };
 
-<<<<<<< HEAD
-struct move_accel {
-    double c0, c1, c2, c3, c4, c5, c6;
-    double offset_t;
-};
-
-struct accel_group {
-    double max_accel, min_accel;
-    double max_jerk;
-    double min_jerk_limit_time;
-    double combined_d, accel_d;
-    double accel_t, accel_offset_t, total_accel_t;
-    double uncomp_accel_t, uncomp_accel_offset_t;
-    double start_accel_v;
-    double effective_accel;
-    struct accel_group *start_accel, *next_accel;
-    struct move *move;
-    double max_start_v, max_start_v2, max_end_v2;
-};
-
-struct move {
-    struct list_node node;
-
-    double print_time, move_t;
-    double accel_t, cruise_t;
-    double cruise_start_d, decel_start_d;
-    double cruise_v;
-    struct move_accel accel, decel;
-    struct coord start_pos, axes_r;
-    double extrude_pos, extrude_d;
-    double move_d;
-    int accel_order;
-    int is_kinematic_move;
-    double accel_comp;
-
-    struct accel_group accel_group, decel_group, default_accel;
-    struct accel_group safe_decel;
-    double smooth_delta_v2, max_smoothed_v2;
-    double max_cruise_v2, junction_max_v2;
-
-    // Only used to track smootheness, can be deleted
-    double start_v, end_v;
-};
-
-struct move *move_alloc(void);
-void move_fill_pos(struct move *m
-                   , double start_pos_x, double start_pos_y, double start_pos_z
-                   , double axes_d_x, double axes_d_y, double axes_d_z
-                   , double start_pos_e, double axes_d_e);
-void move_fill_trap(struct move *m, double print_time
-        , double accel_t, double accel_offset_t, double total_accel_t
-        , double cruise_t
-        , double decel_t, double decel_offset_t, double total_decel_t
-        , double start_accel_v, double cruise_v
-        , double accel, double decel, double accel_comp);
-double move_get_distance(struct move *m, double move_time);
-struct coord move_get_coord(struct move *m, double move_time);
-double move_get_time(struct move *m, double move_distance);
-
-=======
->>>>>>> 940a112a
 struct stepper_kinematics;
 struct move;
 typedef double (*sk_calc_callback)(struct stepper_kinematics *sk, struct move *m
@@ -101,18 +35,4 @@
 void itersolve_set_commanded_pos(struct stepper_kinematics *sk, double pos);
 double itersolve_get_commanded_pos(struct stepper_kinematics *sk);
 
-// Find the distance travel during acceleration/deceleration
-static inline double
-move_eval_accel(struct move_accel *ma, double move_time)
-{
-    move_time += ma->offset_t;
-    double v = ma->c6;
-    v = ma->c5 + v * move_time;
-    v = ma->c4 + v * move_time;
-    v = ma->c3 + v * move_time;
-    v = ma->c2 + v * move_time;
-    v = ma->c1 + v * move_time;
-    return v * move_time + ma->c0;
-}
-
 #endif // itersolve.h