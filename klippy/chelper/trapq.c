// Trapezoidal velocity movement queue
//
// Copyright (C) 2018-2019  Kevin O'Connor <kevin@koconnor.net>
//
// This file may be distributed under the terms of the GNU GPLv3 license.

#include <math.h> // sqrt
#include <stddef.h> // offsetof
#include <stdlib.h> // malloc
#include <string.h> // memset
#include "compiler.h" // unlikely
#include "trapq.h" // move_get_coord

// Allocate a new 'move' object
struct move *
move_alloc(void)
{
    struct move *m = malloc(sizeof(*m));
    memset(m, 0, sizeof(*m));
    return m;
}

// Allocate a new 'trap_accel_decel' object
struct trap_accel_decel * __visible
accel_decel_alloc(void)
{
    struct trap_accel_decel *accel_decel = malloc(sizeof(*accel_decel));
    memset(accel_decel, 0, sizeof(*accel_decel));
    return accel_decel;
}

// Fill trap_accel_decel with a simple (non-combined) velocity trapezoid
void __visible
accel_decel_fill(struct trap_accel_decel *accel_decel
                 , double accel_t, double cruise_t, double decel_t
                 , double start_v, double cruise_v
                 , double accel, int accel_order)
{
    memset(accel_decel, 0, sizeof(*accel_decel));
    accel_decel->accel_order = accel_order;
    accel_decel->accel_t = accel_decel->uncomp_accel_t = accel_t;
    accel_decel->total_accel_t = accel_t;
    accel_decel->cruise_t = cruise_t;
    accel_decel->decel_t = accel_decel->uncomp_decel_t = decel_t;
    accel_decel->total_decel_t = decel_t;
    accel_decel->start_accel_v = start_v;
    accel_decel->cruise_v = cruise_v;
    accel_decel->effective_accel = accel_decel->effective_decel = accel;
}

// Fill and add a move to the trapezoid velocity queue
void __visible
trapq_append(struct trapq *tq, double print_time
             , double start_pos_x, double start_pos_y, double start_pos_z
             , double axes_r_x, double axes_r_y, double axes_r_z
             , const struct trap_accel_decel *accel_decel)
{
    struct coord start_pos = { .x=start_pos_x, .y=start_pos_y, .z=start_pos_z };
    struct coord axes_r = { .x=axes_r_x, .y=axes_r_y, .z=axes_r_z };
    if (accel_decel->accel_t) {
        struct move *m = move_alloc();
        m->print_time = print_time;
        m->move_t = accel_decel->accel_t;
        scurve_fill(&m->s, accel_decel->accel_order, accel_decel->accel_t,
                accel_decel->accel_offset_t, accel_decel->total_accel_t,
                accel_decel->start_accel_v, accel_decel->effective_accel,
                accel_decel->accel_comp);
        m->start_pos = start_pos;
        m->axes_r = axes_r;
        trapq_add_move(tq, m);

        print_time += accel_decel->accel_t;
        start_pos = move_get_coord(m, accel_decel->accel_t);
    }
    if (accel_decel->cruise_t) {
        struct move *m = move_alloc();
        m->print_time = print_time;
        m->move_t = accel_decel->cruise_t;
        scurve_fill(&m->s, 2,
                accel_decel->cruise_t, 0., accel_decel->cruise_t,
                accel_decel->cruise_v, 0., 0.);
        m->start_pos = start_pos;
        m->axes_r = axes_r;
        trapq_add_move(tq, m);

        print_time += accel_decel->cruise_t;
        start_pos = move_get_coord(m, accel_decel->cruise_t);
    }
    if (accel_decel->decel_t) {
        struct move *m = move_alloc();
        m->print_time = print_time;
        m->move_t = accel_decel->decel_t;
        scurve_fill(&m->s, accel_decel->accel_order, accel_decel->decel_t,
                accel_decel->decel_offset_t, accel_decel->total_decel_t,
                accel_decel->cruise_v, -accel_decel->effective_decel,
                accel_decel->accel_comp);
        m->start_pos = start_pos;
        m->axes_r = axes_r;
        trapq_add_move(tq, m);
    }
}

// Return the distance moved given a time in a move
inline double
move_get_distance(struct move *m, double move_time)
{
    return scurve_eval(&m->s, move_time);
}

// Return the XYZ coordinates given a time in a move
inline struct coord
move_get_coord(struct move *m, double move_time)
{
    double move_dist = move_get_distance(m, move_time);
    return (struct coord) {
        .x = m->start_pos.x + m->axes_r.x * move_dist,
        .y = m->start_pos.y + m->axes_r.y * move_dist,
        .z = m->start_pos.z + m->axes_r.z * move_dist };
}

<<<<<<< HEAD
// Calculate the definitive integral on part of a move
static double
move_integrate(struct move *m, int axis, double start, double end)
{
    if (start < 0.)
        start = 0.;
    if (end > m->move_t)
        end = m->move_t;
    double base = m->start_pos.axis[axis - 'x'] * (end - start);
    double integral = scurve_integrate(&m->s, start, end);
    return base + integral * m->axes_r.axis[axis - 'x'];
}

// Calculate the definitive integral for a cartesian axis
double
trapq_integrate(struct move *m, int axis, double start, double end)
{
    double res = move_integrate(m, axis, start, end);
    // Integrate over previous moves
    struct move *prev = m;
    while (unlikely(start < 0.)) {
        prev = list_prev_entry(prev, node);
        start += prev->move_t;
        res += move_integrate(prev, axis, start, prev->move_t);
    }
    // Integrate over future moves
    while (unlikely(end > m->move_t)) {
        end -= m->move_t;
        m = list_next_entry(m, node);
        res += move_integrate(m, axis, 0., end);
    }
    return res;
}

// Find a move associated with a given time
struct move *
trapq_find_move(struct move *m, double *ptime)
{
    double move_time = *ptime;
    for (;;) {
        if (unlikely(move_time < 0.)) {
            // Check previous move in list
            m = list_prev_entry(m, node);
            move_time += m->move_t;
        } else if (unlikely(move_time > m->move_t)) {
            // Check next move in list
            move_time -= m->move_t;
            m = list_next_entry(m, node);
        } else {
            *ptime = move_time;
            return m;
        }
    }
}

=======
>>>>>>> b921b8a1
#define NEVER_TIME 9999999999999999.9

// Allocate a new 'trapq' object
struct trapq * __visible
trapq_alloc(void)
{
    struct trapq *tq = malloc(sizeof(*tq));
    memset(tq, 0, sizeof(*tq));
    list_init(&tq->moves);
    struct move *head_sentinel = move_alloc(), *tail_sentinel = move_alloc();
    tail_sentinel->print_time = tail_sentinel->move_t = NEVER_TIME;
    list_add_head(&head_sentinel->node, &tq->moves);
    list_add_tail(&tail_sentinel->node, &tq->moves);
    return tq;
}

// Free memory associated with a 'trapq' object
void __visible
trapq_free(struct trapq *tq)
{
    while (!list_empty(&tq->moves)) {
        struct move *m = list_first_entry(&tq->moves, struct move, node);
        list_del(&m->node);
        free(m);
    }
    free(tq);
}

// Update the list sentinels
void
trapq_check_sentinels(struct trapq *tq)
{
    struct move *tail_sentinel = list_last_entry(&tq->moves, struct move, node);
    if (tail_sentinel->print_time)
        // Already up to date
        return;
    struct move *m = list_prev_entry(tail_sentinel, node);
    struct move *head_sentinel = list_first_entry(&tq->moves, struct move,node);
    if (m == head_sentinel) {
        // No moves at all on this list
        tail_sentinel->print_time = NEVER_TIME;
        return;
    }
    tail_sentinel->print_time = m->print_time + m->move_t;
    tail_sentinel->start_pos = move_get_coord(m, m->move_t);
}

// Add a move to the trapezoid velocity queue
void
trapq_add_move(struct trapq *tq, struct move *m)
{
    struct move *tail_sentinel = list_last_entry(&tq->moves, struct move, node);
    struct move *prev = list_prev_entry(tail_sentinel, node);
    if (prev->print_time + prev->move_t < m->print_time) {
        // Add a null move to fill time gap
        struct move *null_move = move_alloc();
        null_move->start_pos = m->start_pos;
        null_move->print_time = prev->print_time + prev->move_t;
        null_move->move_t = m->print_time - null_move->print_time;
        list_add_before(&null_move->node, &tail_sentinel->node);
    }
    list_add_before(&m->node, &tail_sentinel->node);
    tail_sentinel->print_time = 0.;
}

// Free any moves older than `print_time` from the trapezoid velocity queue
void __visible
trapq_free_moves(struct trapq *tq, double print_time)
{
    struct move *head_sentinel = list_first_entry(&tq->moves, struct move,node);
    struct move *tail_sentinel = list_last_entry(&tq->moves, struct move, node);
    for (;;) {
        struct move *m = list_next_entry(head_sentinel, node);
        if (m == tail_sentinel) {
            tail_sentinel->print_time = NEVER_TIME;
            return;
        }
        if (m->print_time + m->move_t > print_time)
            return;
        list_del(&m->node);
        free(m);
    }
}<|MERGE_RESOLUTION|>--- conflicted
+++ resolved
@@ -118,64 +118,6 @@
         .z = m->start_pos.z + m->axes_r.z * move_dist };
 }
 
-<<<<<<< HEAD
-// Calculate the definitive integral on part of a move
-static double
-move_integrate(struct move *m, int axis, double start, double end)
-{
-    if (start < 0.)
-        start = 0.;
-    if (end > m->move_t)
-        end = m->move_t;
-    double base = m->start_pos.axis[axis - 'x'] * (end - start);
-    double integral = scurve_integrate(&m->s, start, end);
-    return base + integral * m->axes_r.axis[axis - 'x'];
-}
-
-// Calculate the definitive integral for a cartesian axis
-double
-trapq_integrate(struct move *m, int axis, double start, double end)
-{
-    double res = move_integrate(m, axis, start, end);
-    // Integrate over previous moves
-    struct move *prev = m;
-    while (unlikely(start < 0.)) {
-        prev = list_prev_entry(prev, node);
-        start += prev->move_t;
-        res += move_integrate(prev, axis, start, prev->move_t);
-    }
-    // Integrate over future moves
-    while (unlikely(end > m->move_t)) {
-        end -= m->move_t;
-        m = list_next_entry(m, node);
-        res += move_integrate(m, axis, 0., end);
-    }
-    return res;
-}
-
-// Find a move associated with a given time
-struct move *
-trapq_find_move(struct move *m, double *ptime)
-{
-    double move_time = *ptime;
-    for (;;) {
-        if (unlikely(move_time < 0.)) {
-            // Check previous move in list
-            m = list_prev_entry(m, node);
-            move_time += m->move_t;
-        } else if (unlikely(move_time > m->move_t)) {
-            // Check next move in list
-            move_time -= m->move_t;
-            m = list_next_entry(m, node);
-        } else {
-            *ptime = move_time;
-            return m;
-        }
-    }
-}
-
-=======
->>>>>>> b921b8a1
 #define NEVER_TIME 9999999999999999.9
 
 // Allocate a new 'trapq' object
