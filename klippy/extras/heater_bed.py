--- conflicted
+++ resolved
@@ -20,12 +20,7 @@
         gcode = self.printer.lookup_object('gcode')
         temp = gcode.get_float('S', params, 0.)
         toolhead = self.printer.lookup_object('toolhead')
-<<<<<<< HEAD
-        print_time = toolhead.get_last_move_time()
-        self.heater.set_temp(print_time, temp)
-=======
         self.heater.set_temp(temp)
->>>>>>> 2f8ad5e6
         if wait and temp:
             gcode.wait_for_temperature(self.heater)
     def cmd_M190(self, params):
