# Utility for manually moving a stepper for diagnostic purposes
#
# Copyright (C) 2018-2019  Kevin O'Connor <kevin@koconnor.net>
#
# This file may be distributed under the terms of the GNU GPLv3 license.
import math, logging
import chelper

BUZZ_VELOCITY = 4.
STALL_TIME = 0.100

# Calculate a move's accel_t, cruise_t, and cruise_v
def calc_move_time(dist, speed, accel):
    axis_r = 1.
    if dist < 0.:
        axis_r = -1.
        dist = -dist
    if not accel or not dist:
        return axis_r, 0., dist / speed, speed
    max_cruise_v2 = dist * accel
    if max_cruise_v2 < speed**2:
        speed = math.sqrt(max_cruise_v2)
    accel_t = speed / accel
    accel_decel_d = accel_t * speed
    cruise_t = (dist - accel_decel_d) / speed
    return axis_r, accel_t, cruise_t, speed

class ForceMove:
    def __init__(self, config):
        self.printer = config.get_printer()
        self.steppers = {}
        # Setup iterative solver
        ffi_main, ffi_lib = chelper.get_ffi()
        self.trapq = ffi_main.gc(ffi_lib.trapq_alloc(), ffi_lib.trapq_free)
        self.trapq_append = ffi_lib.trapq_append
        self.trapq_free_moves = ffi_lib.trapq_free_moves
        self.stepper_kinematics = ffi_main.gc(
            ffi_lib.cartesian_stepper_alloc('x'), ffi_lib.free)
        ffi_lib.itersolve_set_trapq(self.stepper_kinematics, self.trapq)
        # Register commands
        self.gcode = self.printer.lookup_object('gcode')
        self.gcode.register_command('STEPPER_BUZZ', self.cmd_STEPPER_BUZZ,
                                    desc=self.cmd_STEPPER_BUZZ_help)
        if config.getboolean("enable_force_move", False):
            self.gcode.register_command('FORCE_MOVE', self.cmd_FORCE_MOVE,
                                        desc=self.cmd_FORCE_MOVE_help)
            self.gcode.register_command(
                'SET_KINEMATIC_POSITION', self.cmd_SET_KINEMATIC_POSITION,
                desc=self.cmd_SET_KINEMATIC_POSITION_help)
    def register_stepper(self, stepper):
        name = stepper.get_name()
        self.steppers[name] = stepper
    def force_enable(self, stepper):
        toolhead = self.printer.lookup_object('toolhead')
        print_time = toolhead.get_last_move_time()
        was_enable = stepper.is_motor_enabled()
        if not was_enable:
            stepper.motor_enable(print_time, 1)
            toolhead.dwell(STALL_TIME)
        return was_enable
    def restore_enable(self, stepper, was_enable):
        if not was_enable:
            toolhead = self.printer.lookup_object('toolhead')
            toolhead.dwell(STALL_TIME)
            print_time = toolhead.get_last_move_time()
            stepper.motor_enable(print_time, 0)
            toolhead.dwell(STALL_TIME)
    def manual_move(self, stepper, dist, speed, accel=0.):
        toolhead = self.printer.lookup_object('toolhead')
        print_time = toolhead.get_last_move_time()
        prev_sk = stepper.set_stepper_kinematics(self.stepper_kinematics)
        stepper.set_position((0., 0., 0.))
<<<<<<< HEAD
        accel_t, cruise_t, cruise_v = calc_move_time(dist, speed, accel)
        self.trapq_append(self.trapq, print_time, accel_t, cruise_t, accel_t,
                          0., 0., 0., dist, 0., 0., 0., cruise_v, accel)
=======
        axis_r, accel_t, cruise_t, cruise_v = calc_move_time(dist, speed, accel)
        self.trapq_append(self.trapq, print_time, accel_t, cruise_t, accel_t,
                          0., 0., 0., axis_r, 0., 0., 0., cruise_v, accel)
>>>>>>> 86121ff7
        print_time += accel_t + cruise_t + accel_t
        stepper.generate_steps(print_time)
        self.trapq_free_moves(self.trapq, print_time)
        stepper.set_stepper_kinematics(prev_sk)
        toolhead.dwell(accel_t + cruise_t + accel_t)
    def _lookup_stepper(self, params):
        name = self.gcode.get_str('STEPPER', params)
        if name not in self.steppers:
            raise self.gcode.error("Unknown stepper %s" % (name,))
        return self.steppers[name]
    cmd_STEPPER_BUZZ_help = "Oscillate a given stepper to help id it"
    def cmd_STEPPER_BUZZ(self, params):
        stepper = self._lookup_stepper(params)
        logging.info("Stepper buzz %s", stepper.get_name())
        was_enable = self.force_enable(stepper)
        toolhead = self.printer.lookup_object('toolhead')
        for i in range(10):
            self.manual_move(stepper, 1., BUZZ_VELOCITY)
            toolhead.dwell(.050)
            self.manual_move(stepper, -1., BUZZ_VELOCITY)
            toolhead.dwell(.450)
        self.restore_enable(stepper, was_enable)
    cmd_FORCE_MOVE_help = "Manually move a stepper; invalidates kinematics"
    def cmd_FORCE_MOVE(self, params):
        stepper = self._lookup_stepper(params)
        distance = self.gcode.get_float('DISTANCE', params)
        speed = self.gcode.get_float('VELOCITY', params, above=0.)
        accel = self.gcode.get_float('ACCEL', params, 0., minval=0.)
        logging.info("FORCE_MOVE %s distance=%.3f velocity=%.3f accel=%.3f",
                     stepper.get_name(), distance, speed, accel)
        self.force_enable(stepper)
        self.manual_move(stepper, distance, speed, accel)
    cmd_SET_KINEMATIC_POSITION_help = "Force a low-level kinematic position"
    def cmd_SET_KINEMATIC_POSITION(self, params):
        toolhead = self.printer.lookup_object('toolhead')
        toolhead.get_last_move_time()
        curpos = toolhead.get_position()
        x = self.gcode.get_float('X', params, curpos[0])
        y = self.gcode.get_float('Y', params, curpos[1])
        z = self.gcode.get_float('Z', params, curpos[2])
        logging.info("SET_KINEMATIC_POSITION pos=%.3f,%.3f,%.3f", x, y, z)
        toolhead.set_position([x, y, z, curpos[3]], homing_axes=(0, 1, 2))
        self.gcode.reset_last_position()

def load_config(config):
    return ForceMove(config)<|MERGE_RESOLUTION|>--- conflicted
+++ resolved
@@ -70,15 +70,9 @@
         print_time = toolhead.get_last_move_time()
         prev_sk = stepper.set_stepper_kinematics(self.stepper_kinematics)
         stepper.set_position((0., 0., 0.))
-<<<<<<< HEAD
-        accel_t, cruise_t, cruise_v = calc_move_time(dist, speed, accel)
-        self.trapq_append(self.trapq, print_time, accel_t, cruise_t, accel_t,
-                          0., 0., 0., dist, 0., 0., 0., cruise_v, accel)
-=======
         axis_r, accel_t, cruise_t, cruise_v = calc_move_time(dist, speed, accel)
         self.trapq_append(self.trapq, print_time, accel_t, cruise_t, accel_t,
                           0., 0., 0., axis_r, 0., 0., 0., cruise_v, accel)
->>>>>>> 86121ff7
         print_time += accel_t + cruise_t + accel_t
         stepper.generate_steps(print_time)
         self.trapq_free_moves(self.trapq, print_time)
